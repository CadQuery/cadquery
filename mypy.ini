[mypy]
ignore_missing_imports = False
disable_error_code = no-redef
plugins = mypy/cadquery-plugin.py

[mypy-ezdxf.*]
ignore_missing_imports = True
no_implicit_optional = False

[mypy-pyparsing.*]
ignore_missing_imports = True

[mypy-IPython.*]
ignore_missing_imports = True

[mypy-scipy.*]
ignore_missing_imports = True

[mypy-numpy.*]
ignore_missing_imports = True

[mypy-nptyping.*]
ignore_missing_imports = True

[mypy-nlopt.*]
ignore_missing_imports = True

[mypy-vtkmodules.*]
ignore_missing_imports = True

[mypy-docutils.*]
ignore_missing_imports = True

[mypy-typish.*]
ignore_missing_imports = True

[mypy-casadi.*]
ignore_missing_imports = True

<<<<<<< HEAD
[mypy-numba.*]
=======
[mypy-trame.*]
>>>>>>> 204df308
ignore_missing_imports = True
<|MERGE_RESOLUTION|>--- conflicted
+++ resolved
@@ -37,9 +37,8 @@
 [mypy-casadi.*]
 ignore_missing_imports = True
 
-<<<<<<< HEAD
 [mypy-numba.*]
-=======
+ignore_missing_imports = True
+
 [mypy-trame.*]
->>>>>>> 204df308
 ignore_missing_imports = True
