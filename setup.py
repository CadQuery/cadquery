--- conflicted
+++ resolved
@@ -25,11 +25,7 @@
 # Only include the installation dependencies if we are not running on RTD or AppVeyor
 if not is_rtd and not is_appveyor and not is_azure:
     reqs = [
-<<<<<<< HEAD
-        "cadquery-ocp==7.6",
-=======
         "cadquery-ocp>=7.5,<7.6",
->>>>>>> 3d6d2abf
         "ezdxf",
         "multimethod>=1.7,<2.0",
         "nlopt",
