--- conflicted
+++ resolved
@@ -786,7 +786,6 @@
         """
         Finds the first face object in the chain, searching from the current node
         backwards through parents until one is found.
-<<<<<<< HEAD
 
         :param searchStack: should objects on the stack be searched first.
         :param searchParents: should parents be searched?
@@ -795,16 +794,6 @@
 
         found = self._findType(Face, searchStack, searchParents)
 
-=======
-
-        :param searchStack: should objects on the stack be searched first.
-        :param searchParents: should parents be searched?
-        :returns: A face or None if no face is found.
-        """
-
-        found = self._findType(Face, searchStack, searchParents)
-
->>>>>>> 9b657093
         if found is None:
             message = "on the stack or " if searchStack else ""
             raise ValueError("Cannot find a face {}in the parent chain".format(message))
@@ -1192,21 +1181,12 @@
         newS = self.newObject(
             [obj.mirror(mp, bp) for obj in self.vals() if isinstance(obj, Shape)]
         )
-<<<<<<< HEAD
 
         if union:
             return self.union(newS)
         else:
             return newS
 
-=======
-
-        if union:
-            return self.union(newS)
-        else:
-            return newS
-
->>>>>>> 9b657093
     def translate(self: T, vec: VectorLike) -> T:
         """
         Returns a copy of all of the items on the stack moved by the specified translation vector.
@@ -1768,102 +1748,6 @@
         :param length: desired end to end length of slot
         :param angle: angle of slot in degrees, with 0 being along x-axis
         :return: a new CQ object with the created wires on the stack
-<<<<<<< HEAD
-
-        Can be used to create arrays of slots, such as in cooling applications:
-
-        result = cq.Workplane("XY").box(10,25,1).rarray(1,2,1,10).slot2D(8,1,0).cutThruAll()
-        """
-
-        radius = diameter / 2
-
-        p1 = Vector((-length / 2) + radius, diameter / 2)
-        p2 = p1 + Vector(length - diameter, 0)
-        p3 = p1 + Vector(length - diameter, -diameter)
-        p4 = p1 + Vector(0, -diameter)
-        arc1 = p2 + Vector(radius, -radius)
-        arc2 = p4 + Vector(-radius, radius)
-
-        edges = [(Edge.makeLine(p1, p2))]
-        edges.append(Edge.makeThreePointArc(p2, arc1, p3))
-        edges.append(Edge.makeLine(p3, p4))
-        edges.append(Edge.makeThreePointArc(p4, arc2, p1))
-
-        slot = Wire.assembleEdges(edges)
-        slot = slot.rotate(Vector(), Vector(0, 0, 1), angle)
-
-        return self.eachpoint(lambda loc: slot.moved(loc), True)
-
-    def _toVectors(
-        self, pts: Iterable[VectorLike], includeCurrent: bool
-    ) -> List[Vector]:
-
-        vecs = [self.plane.toWorldCoords(p) for p in pts]
-
-        if includeCurrent:
-            gstartPoint = self._findFromPoint(False)
-            allPoints = [gstartPoint] + vecs
-        else:
-            allPoints = vecs
-
-        return allPoints
-
-    def spline(
-        self: T,
-        listOfXYTuple: Iterable[VectorLike],
-        tangents: Optional[Sequence[VectorLike]] = None,
-        periodic: bool = False,
-        parameters: Optional[Sequence[float]] = None,
-        scale: bool = True,
-        tol: Optional[float] = None,
-        forConstruction: bool = False,
-        includeCurrent: bool = False,
-        makeWire: bool = False,
-    ) -> T:
-        """
-        Create a spline interpolated through the provided points (2D or 3D).
-
-        :param listOfXYTuple: points to interpolate through
-        :param tangents: vectors specifying the direction of the tangent to the
-            curve at each of the specified interpolation points.
-
-            If only 2 tangents are given, they will be used as the initial and
-            final tangent.
-
-            If some tangents are not specified (i.e., are None), no tangent
-            constraint will be applied to the corresponding interpolation point.
-
-            The spline will be C2 continuous at the interpolation points where
-            no tangent constraint is specified, and C1 continuous at the points
-            where a tangent constraint is specified.
-        :param periodic: creation of periodic curves
-        :param parameters: the value of the parameter at each interpolation point.
-            (The intepolated curve is represented as a vector-valued function of a
-            scalar parameter.)
-
-            If periodic == True, then len(parameters) must be
-            len(intepolation points) + 1, otherwise len(parameters) must be equal to
-            len(interpolation points).
-        :param scale: whether to scale the specified tangent vectors before
-            interpolating.
-
-            Each tangent is scaled, so it's length is equal to the derivative of
-            the Lagrange interpolated curve.
-
-            I.e., set this to True, if you want to use only the direction of
-            the tangent vectors specified by ``tangents``, but not their magnitude.
-        :param tol: tolerance of the algorithm (consult OCC documentation)
-
-            Used to check that the specified points are not too close to each
-            other, and that tangent vectors are not too short. (In either case
-            interpolation may fail.)
-
-            Set to None to use the default tolerance.
-        :param includeCurrent: use current point as a starting point of the curve
-        :param makeWire: convert the resulting spline edge to a wire
-        :return: a Workplane object with the current point at the end of the spline
-=======
->>>>>>> 9b657093
 
         Can be used to create arrays of slots, such as in cooling applications:
 
@@ -2127,11 +2011,7 @@
         :param maxDeg: maximum spline degree (default: 3)
         :param smoothing: optional parameters for the variational smoothing algorithm (default: (1,1,1))
         :return: a Workplane object with the current point unchanged
-<<<<<<< HEAD
-
-=======
-        
->>>>>>> 9b657093
+
         This method might be unstable and may require tuning of the tol parameter.
 
         """
@@ -2316,7 +2196,6 @@
     ) -> T:
         """
         Draw an arc as a tangent from the end of the current edge to endpoint.
-<<<<<<< HEAD
 
         :param endpoint: point for the arc to end at
         :type endpoint: 2-tuple, 3-tuple or Vector
@@ -2334,25 +2213,6 @@
             endpoint = endpoint + self._findFromPoint(useLocalCoords=True)
         endpoint = self.plane.toWorldCoords(endpoint)
 
-=======
-
-        :param endpoint: point for the arc to end at
-        :type endpoint: 2-tuple, 3-tuple or Vector
-        :param relative: True if endpoint is specified relative to the current point, False if endpoint is in workplane coordinates
-        :type relative: Bool
-        :return: a Workplane object with an arc on the stack
-
-        Requires the the current first object on the stack is an Edge, as would
-        be the case after a lineTo operation or similar.
-        """
-
-        if not isinstance(endpoint, Vector):
-            endpoint = Vector(endpoint)
-        if relative:
-            endpoint = endpoint + self._findFromPoint(useLocalCoords=True)
-        endpoint = self.plane.toWorldCoords(endpoint)
-
->>>>>>> 9b657093
         previousEdge = self._findFromEdge()
 
         arc = Edge.makeTangentArc(
@@ -2603,7 +2463,6 @@
             # nothing on the stack. here, we'll assume we should operate with the
             # origin as the context point
             pnts.append(Location())
-<<<<<<< HEAD
         else:
             for o in self.objects:
                 if isinstance(o, (Vector, Shape)):
@@ -2616,20 +2475,6 @@
         else:
             res = [callback(p * loc) for p in pnts]
 
-=======
-        else:
-            for o in self.objects:
-                if isinstance(o, (Vector, Shape)):
-                    pnts.append(loc.inverse * Location(plane, o.Center()))
-                else:
-                    pnts.append(o)
-
-        if useLocalCoordinates:
-            res = [callback(p).move(loc) for p in pnts]
-        else:
-            res = [callback(p * loc) for p in pnts]
-
->>>>>>> 9b657093
         for r in res:
             if isinstance(r, Wire) and not r.forConstruction:
                 self._addPendingWire(r)
@@ -2673,7 +2518,6 @@
 
         if isinstance(centered, bool):
             centered = (centered, centered)
-<<<<<<< HEAD
 
         offset = Vector()
         if not centered[0]:
@@ -2693,27 +2537,6 @@
         # close the wire
         points.append(points[0])
 
-=======
-
-        offset = Vector()
-        if not centered[0]:
-            offset += Vector(xLen / 2, 0, 0)
-        if not centered[1]:
-            offset += Vector(0, yLen / 2, 0)
-
-        points = [
-            Vector(xLen / -2.0, yLen / -2.0, 0),
-            Vector(xLen / 2.0, yLen / -2.0, 0),
-            Vector(xLen / 2.0, yLen / 2.0, 0),
-            Vector(xLen / -2.0, yLen / 2.0, 0),
-        ]
-
-        points = [x + offset for x in points]
-
-        # close the wire
-        points.append(points[0])
-
->>>>>>> 9b657093
         w = Wire.makePolygon(points, forConstruction)
 
         return self.eachpoint(lambda loc: w.moved(loc), True)
@@ -2751,15 +2574,9 @@
 
         c = Wire.makeCircle(radius, Vector(), Vector(0, 0, 1))
         c.forConstruction = forConstruction
-<<<<<<< HEAD
 
         return self.eachpoint(lambda loc: c.moved(loc), True)
 
-=======
-
-        return self.eachpoint(lambda loc: c.moved(loc), True)
-
->>>>>>> 9b657093
     # ellipse from current point
     def ellipse(
         self: T,
@@ -3161,11 +2978,7 @@
 
     def extrude(
         self: T,
-<<<<<<< HEAD
         until: Union[float, Literal["next", "last"], Face],
-=======
-        distance: float,
->>>>>>> 9b657093
         combine: bool = True,
         clean: bool = True,
         both: bool = False,
@@ -3194,7 +3007,6 @@
            and the resulting solid becomes the new context solid.
 
         """
-<<<<<<< HEAD
         # Handle `until` multiple values
         if isinstance(until, str) and until in ("next", "last") and combine:
             if until == "next":
@@ -3217,11 +3029,6 @@
             raise ValueError(
                 "Valid option for until face extrusion are 'next' and 'last'"
             )
-=======
-        r = self._extrude(
-            distance, both=both, taper=taper
-        )  # returns a Solid (or a compound if there were multiple)
->>>>>>> 9b657093
 
         if combine:
             newS = self._combineWithBase(r)
@@ -3359,7 +3166,6 @@
             r = baseSolid.fuse(obj)
         elif isinstance(obj, Compound):
             r = obj.fuse()
-<<<<<<< HEAD
 
         return self.newObject([r])
 
@@ -3379,27 +3185,6 @@
 
         return self.newObject([r])
 
-=======
-
-        return self.newObject([r])
-
-    def _cutFromBase(self: T, obj: Shape) -> T:
-        """
-        Cuts the provided object from the base solid, if one can be found.
-        :param obj:
-        :return: a new object that represents the result of combining the base object with obj,
-           or obj if one could not be found
-        """
-        baseSolid = self._findType(
-            (Solid, Compound), searchStack=True, searchParents=True
-        )
-        r = obj
-        if baseSolid is not None:
-            r = baseSolid.cut(obj)
-
-        return self.newObject([r])
-
->>>>>>> 9b657093
     def combine(
         self: T, clean: bool = True, glue: bool = False, tol: Optional[float] = None,
     ) -> T:
@@ -3481,7 +3266,6 @@
         Notice that :code:`r = a | b` is equivalent to :code:`r = a.union(b)` and :code:`r = a + b`.
 
         Example::
-<<<<<<< HEAD
 
             Box = Workplane("XY").box(1, 1, 1, centered=(False, False, False))
             Sphere = Workplane("XY").sphere(1)
@@ -3489,15 +3273,6 @@
         """
         return self.union(toUnion)
 
-=======
-
-            Box = Workplane("XY").box(1, 1, 1, centered=(False, False, False))
-            Sphere = Workplane("XY").sphere(1)
-            result = Box | Sphere
-        """
-        return self.union(toUnion)
-
->>>>>>> 9b657093
     def __add__(self: T, toUnion: Union["Workplane", Solid, Compound]) -> T:
         """
         Syntactic sugar for union.
@@ -3597,11 +3372,7 @@
 
     def cutBlind(
         self: T,
-<<<<<<< HEAD
         until: Union[float, Literal["next", "last"], Face],
-=======
-        distanceToCut: float,
->>>>>>> 9b657093
         clean: bool = True,
         taper: Optional[float] = None,
     ) -> T:
@@ -3619,18 +3390,14 @@
         :type until: Face, cut until the provided face
         :param boolean clean: call :py:meth:`clean` afterwards to have a clean shape
         :param float taper: angle for optional tapered extrusion
-<<<<<<< HEAD
         :param boolean untilNextFace: cut material until next face
         :param boolean untilLastFace: cut material last face
-=======
->>>>>>> 9b657093
         :raises ValueError: if there is no solid to subtract from in the chain
         :return: a CQ object with the resulting object selected
 
         see :py:meth:`cutThruAll` to cut material from the entire part
 
         """
-<<<<<<< HEAD
         # Handling of `until` passed values
         s: Union[Compound,Solid,Shape]
         if isinstance(until, str) and until in ("next", "last"):
@@ -3643,15 +3410,6 @@
 
         elif isinstance(until, Face):
             s = self._extrude(None, taper=taper, upToFace=until, additive=False)
-=======
-        # first, make the object
-        toCut = self._extrude(distanceToCut, taper=taper)
-
-        # now find a solid in the chain
-        solidRef = self.findSolid()
-
-        s = solidRef.cut(toCut)
->>>>>>> 9b657093
 
         elif isinstance(until, (int, float)):
             toCut = self._extrude(until, taper=taper, upToFace=None, additive=False)
@@ -3683,7 +3441,6 @@
         """
         wires = self.ctx.popPendingWires()
         solidRef = self.findSolid()
-<<<<<<< HEAD
 
         rv = []
         for solid in solidRef.Solids():
@@ -3696,20 +3453,6 @@
 
         return self.newObject(rv)
 
-=======
-
-        rv = []
-        for solid in solidRef.Solids():
-            s = solid.dprism(None, wires, thruAll=True, additive=False, taper=-taper)
-
-            if clean:
-                s = s.clean()
-
-            rv.append(s)
-
-        return self.newObject(rv)
-
->>>>>>> 9b657093
     def loft(
         self: T, filled: bool = True, ruled: bool = False, combine: bool = True
     ) -> T:
@@ -3731,33 +3474,23 @@
         return self.newObject([r])
 
     def _extrude(
-<<<<<<< HEAD
         self,
         distance: Optional[float] = None,
         both: bool = False,
         taper: Optional[float] = None,
         upToFace: Optional[Union[int, Face]] = None,
         additive: bool = True,
-=======
-        self, distance: float, both: bool = False, taper: Optional[float] = None
->>>>>>> 9b657093
     ) -> Compound:
         """
         Make a prismatic solid from the existing set of pending wires.
 
         :param distance: distance to extrude
-<<<<<<< HEAD
         :param boolean both: extrude in both directions symetrically
         :param upToFace: if specified extrude up to the :upToFace: face, 0 for the next, -1 for the last
         :param additive: specify if extruding or cutting, required param for uptoface algorithm
 
         :return: OCCT solid(s), suitable for boolean operations.
 
-=======
-        :param boolean both: extrude in both directions symmetrically
-        :return: OCCT solid(s), suitable for boolean operations.
-
->>>>>>> 9b657093
         This method is a utility method, primarily for plugin and internal use.
         It is the basis for cutBlind, extrude, cutThruAll, and all similar methods.
         """
@@ -3814,7 +3547,6 @@
 
         # underlying cad kernel can only handle simple bosses-- we'll aggregate them if there are
         # multiple sets
-<<<<<<< HEAD
         thisObj: Union[Solid, Compound]
 
         toFuse = []
@@ -3866,22 +3598,6 @@
                     thisObj = Solid.extrudeLinear(
                         ws[0], ws[1:], eDir.multiply(-1.0), taper=taper
                     )
-=======
-
-        toFuse = []
-
-        if taper:
-            for ws in wireSets:
-                thisObj = Solid.extrudeLinear(ws[0], [], eDir, taper)
-                toFuse.append(thisObj)
-        else:
-            for ws in wireSets:
-                thisObj = Solid.extrudeLinear(ws[0], ws[1:], eDir)
-                toFuse.append(thisObj)
-
-                if both:
-                    thisObj = Solid.extrudeLinear(ws[0], ws[1:], eDir.multiply(-1.0))
->>>>>>> 9b657093
                     toFuse.append(thisObj)
 
         return Compound.makeCompound(toFuse)
@@ -4318,24 +4034,6 @@
         """
         Create a 3D text
 
-<<<<<<< HEAD
-        :param str txt: text to be rendered
-        :param distance: the distance to extrude, normal to the workplane plane
-        :type distance: float, negative means opposite the normal direction
-        :param float fontsize: size of the font
-        :param boolean cut: True to cut the resulting solid from the parent solids if found.
-        :param boolean combine: True to combine the resulting solid with parent solids if found.
-        :param boolean clean: call :py:meth:`clean` afterwards to have a clean shape
-        :param str font: fontname (default: Arial)
-        :param str kind: font type (default: Normal)
-        :param str halign: horizontal alignment (default: center)
-        :param str valign: vertical alignment (default: center)
-        :return: a CQ object with the resulting solid selected.
-
-        extrude always *adds* material to a part.
-
-        The returned object is always a CQ object, and depends on whether combine is True, and
-=======
         :param txt: text to be rendered
         :param fontsize: size of the font in model units
         :param distance: the distance to extrude or cut, normal to the workplane plane
@@ -4351,15 +4049,12 @@
         :return: a CQ object with the resulting solid selected
 
         The returned object is always a Workplane object, and depends on whether combine is True, and
->>>>>>> 9b657093
         whether a context solid is already defined:
 
         *  if combine is False, the new value is pushed onto the stack.
         *  if combine is true, the value is combined with the context solid if it exists,
            and the resulting solid becomes the new context solid.
 
-<<<<<<< HEAD
-=======
         Examples::
 
             cq.Workplane().text("CadQuery", 5, 1)
@@ -4376,7 +4071,6 @@
 
             cq.Workplane().box(8, 8, 8).faces(">Z").workplane().text("Z", 5, -1.0)
 
->>>>>>> 9b657093
         """
         r = Compound.makeText(
             txt,
@@ -4460,11 +4154,7 @@
 
         return self.newObject(rv)
 
-<<<<<<< HEAD
-    def _repr_html_(self) -> Any:
-=======
     def _repr_javascript_(self) -> Any:
->>>>>>> 9b657093
         """
         Special method for rendering current object in a jupyter notebook
         """
@@ -4472,13 +4162,9 @@
         if type(self.val()) is Vector:
             return "&lt {} &gt".format(self.__repr__()[1:-1])
         else:
-<<<<<<< HEAD
-            return Compound.makeCompound(_selectShapes(self.objects))._repr_html_()
-=======
             return Compound.makeCompound(
                 _selectShapes(self.objects)
             )._repr_javascript_()
->>>>>>> 9b657093
 
 
 # alias for backward compatibility
