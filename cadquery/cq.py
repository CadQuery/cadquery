--- conflicted
+++ resolved
@@ -3439,22 +3439,12 @@
         from. cutBlind always removes material from a part.
 
         :param until: The distance to cut to, normal to the workplane plane. When a negative float
-<<<<<<< HEAD
-          is passed the cut extends this far in the opposite direction to the normal of the plane
-          (i.e in the solid). The string "next" cuts until the next face orthogonal to the wire
-          normal.  "last" cuts to the last face. If a object of type Face is passed then the cut
-          will extend until this face.
-        :param boolean clean: call :py:meth:`clean` afterwards to have a clean shape
-        :param boolean both: cutBlind both directions
-        :param float taper: angle for optional tapered extrusion
-=======
             is passed the cut extends this far in the opposite direction to the normal of the plane
             (i.e in the solid). The string "next" cuts until the next face orthogonal to the wire
             normal.  "last" cuts to the last face. If an object of type Face is passed, then the cut
             will extend until this face.
         :param clean: call :meth:`clean` afterwards to have a clean shape
         :param taper: angle for optional tapered extrusion
->>>>>>> 2997a3ab
         :raises ValueError: if there is no solid to subtract from in the chain
         :return: a CQ object with the resulting object selected
 
@@ -3462,7 +3452,11 @@
         """
         # Handling of `until` passed values
         s: Union[Compound, Solid, Shape]
-        if isinstance(both, float) and not taper:
+        if isinstance(both, float) and taper == None:
+            # Because inserting a new paramater "both" in front of "taper",
+            # existing code calling this function with position arguments will
+            # pass the taper argument (float) to the "both" argument. This
+            # warning is to catch that.
             from warnings import warn
 
             warn(
