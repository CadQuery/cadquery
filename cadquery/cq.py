--- conflicted
+++ resolved
@@ -3791,14 +3791,9 @@
         """
         Creates a 2D offset wire.
 
-<<<<<<< HEAD
         :param d: thickness. Negative thickness denotes offset to inside.
         :param kind: offset kind. Use "arc" for rounded and "intersection" for sharp edges (default: "arc")
         :param forConstruction: Should the result be added to pending wires?
-=======
-        :param float d: thickness. Negative thickness denotes offset to inside.
-        :param kind: offset kind. Use "arc" for rounded and "intersection" for sharp edges (default: "arc")
->>>>>>> 3505fc2f
 
         :return: CQ object with resulting wire(s).
         """
