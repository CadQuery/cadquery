--- conflicted
+++ resolved
@@ -117,10 +117,7 @@
             exec(c, env)
             result.set_debug(collector.debugObjects)
             result.set_success_result(collector.outputObjects)
-<<<<<<< HEAD
-=======
             result.env = env
->>>>>>> 9b657093
 
         except Exception as ex:
             result.set_failure_result(ex)
@@ -327,21 +324,14 @@
         self.outputObjects = []
         self.debugObjects = []
 
-<<<<<<< HEAD
-    def show_object(self, shape, options={}):
-=======
     def show_object(self, shape, options={}, **kwargs):
->>>>>>> 9b657093
         """
         return an object to the executing environment, with options
         :param shape: a cadquery object
         :param options: a dictionary of options that will be made available to the executing environment
         """
-<<<<<<< HEAD
-=======
         options.update(kwargs)
 
->>>>>>> 9b657093
         o = ShapeResult()
         o.options = options
         o.shape = shape
@@ -500,7 +490,6 @@
                 )
             elif type(value_node) == ast.Name:
                 if value_node.id == "True":
-<<<<<<< HEAD
                     self.cqModel.add_script_parameter(
                         InputParameter.create(
                             value_node, var_name, BooleanParameterType, True
@@ -516,23 +505,6 @@
                 if value_node.value == True:
                     self.cqModel.add_script_parameter(
                         InputParameter.create(
-=======
-                    self.cqModel.add_script_parameter(
-                        InputParameter.create(
-                            value_node, var_name, BooleanParameterType, True
-                        )
-                    )
-                elif value_node.id == "False":
-                    self.cqModel.add_script_parameter(
-                        InputParameter.create(
-                            value_node, var_name, BooleanParameterType, False
-                        )
-                    )
-            elif hasattr(ast, "NameConstant") and type(value_node) == ast.NameConstant:
-                if value_node.value == True:
-                    self.cqModel.add_script_parameter(
-                        InputParameter.create(
->>>>>>> 9b657093
                             value_node, var_name, BooleanParameterType, True
                         )
                     )
