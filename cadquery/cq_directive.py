"""
A special directive for including a cq object.

"""

import traceback
<<<<<<< HEAD
from cadquery import exporters
from cadquery import cqgi
=======

from pathlib import Path
from uuid import uuid1 as uuid
from textwrap import indent

from cadquery import exporters, Assembly, Compound, Color
from cadquery import cqgi
from cadquery.occ_impl.jupyter_tools import (
    toJSON,
    dumps,
    TEMPLATE_RENDER,
    DEFAULT_COLOR,
)
>>>>>>> 9b657093
from docutils.parsers.rst import directives, Directive

template = """

.. raw:: html

    <div class="cq" style="text-align:%(txt_align)s;float:left;">
        %(out_svg)s
    </div>
    <div style="clear:both;">
    </div>

"""
template_content_indent = "      "
<<<<<<< HEAD
=======

rendering_code = """
const RENDERERS = {};
var ID =  0;

const renderWindow = vtk.Rendering.Core.vtkRenderWindow.newInstance();
const openglRenderWindow = vtk.Rendering.OpenGL.vtkRenderWindow.newInstance();
renderWindow.addView(openglRenderWindow);

const rootContainer = document.createElement('div');
rootContainer.style.position = 'fixed';
//rootContainer.style.zIndex = -1;
rootContainer.style.left = 0;
rootContainer.style.top = 0;
rootContainer.style.pointerEvents = 'none';
rootContainer.style.width = '100%';
rootContainer.style.height = '100%';

openglRenderWindow.setContainer(rootContainer);

const interact_style = vtk.Interaction.Style.vtkInteractorStyleManipulator.newInstance();

const manips = {
    rot: vtk.Interaction.Manipulators.vtkMouseCameraTrackballRotateManipulator.newInstance(),
    pan: vtk.Interaction.Manipulators.vtkMouseCameraTrackballPanManipulator.newInstance(),
    zoom1: vtk.Interaction.Manipulators.vtkMouseCameraTrackballZoomManipulator.newInstance(),
    zoom2: vtk.Interaction.Manipulators.vtkMouseCameraTrackballZoomManipulator.newInstance(),
    roll: vtk.Interaction.Manipulators.vtkMouseCameraTrackballRollManipulator.newInstance(),
};

manips.zoom1.setControl(true);
manips.zoom2.setButton(3);
manips.roll.setShift(true);
manips.pan.setButton(2);

for (var k in manips){{
    interact_style.addMouseManipulator(manips[k]);
}};

const interactor = vtk.Rendering.Core.vtkRenderWindowInteractor.newInstance();
interactor.setView(openglRenderWindow);
interactor.initialize();
interactor.setInteractorStyle(interact_style);

document.addEventListener('DOMContentLoaded', function () {
    document.body.appendChild(rootContainer);
});

function updateViewPort(element, renderer) {
  const { innerHeight, innerWidth } = window;
  const { x, y, width, height } = element.getBoundingClientRect();
  const viewport = [
    x / innerWidth,
    1 - (y + height) / innerHeight,
    (x + width) / innerWidth,
    1 - y / innerHeight,
  ];
  renderer.setViewport(...viewport);
}

function recomputeViewports() {
  const rendererElems = document.querySelectorAll('.renderer');
  for (let i = 0; i < rendererElems.length; i++) {
    const elem = rendererElems[i];
    const { id } = elem;
    const renderer = RENDERERS[id];
    updateViewPort(elem, renderer);
  }
  renderWindow.render();
}

function resize() {
  rootContainer.style.width = `${window.innerWidth}px`;
  openglRenderWindow.setSize(window.innerWidth, window.innerHeight);
  recomputeViewports();
}

window.addEventListener('resize', resize);
document.addEventListener('scroll', recomputeViewports);


function enterCurrentRenderer(e) {
  interactor.bindEvents(document.body);
  interact_style.setEnabled(true);
  interactor.setCurrentRenderer(RENDERERS[e.target.id]);
}

function exitCurrentRenderer(e) {
  interactor.setCurrentRenderer(null);
  interact_style.setEnabled(false);
  interactor.unbindEvents();
}


function applyStyle(element) {
  element.classList.add('renderer');
  element.style.width = '100%';
  element.style.height = '100%';
  element.style.display = 'inline-block';
  element.style.boxSizing = 'border';
  return element;
}

window.addEventListener('load', resize);

function render(data, parent_element, ratio){

    // Initial setup
    const renderer = vtk.Rendering.Core.vtkRenderer.newInstance({ background: [1, 1, 1 ] });

    // iterate over all children children
    for (var el of data){
        var trans = el.position;
        var rot = el.orientation;
        var rgba = el.color;
        var shape = el.shape;

        // load the inline data
        var reader = vtk.IO.XML.vtkXMLPolyDataReader.newInstance();
        const textEncoder = new TextEncoder();
        reader.parseAsArrayBuffer(textEncoder.encode(shape));

        // setup actor,mapper and add
        const mapper = vtk.Rendering.Core.vtkMapper.newInstance();
        mapper.setInputConnection(reader.getOutputPort());

        const actor = vtk.Rendering.Core.vtkActor.newInstance();
        actor.setMapper(mapper);

        // set color and position
        actor.getProperty().setColor(rgba.slice(0,3));
        actor.getProperty().setOpacity(rgba[3]);

        actor.rotateZ(rot[2]*180/Math.PI);
        actor.rotateY(rot[1]*180/Math.PI);
        actor.rotateX(rot[0]*180/Math.PI);

        actor.setPosition(trans);

        renderer.addActor(actor);

    };

    //add the container
    const container = applyStyle(document.createElement("div"));
    parent_element.appendChild(container);
    container.addEventListener('mouseenter', enterCurrentRenderer);
    container.addEventListener('mouseleave', exitCurrentRenderer);
    container.id = ID;

    renderWindow.addRenderer(renderer);
    updateViewPort(container, renderer);
    renderer.getActiveCamera().set({ position: [1, -1, 1], viewUp: [0, 0, 1] });
    renderer.resetCamera();

    RENDERERS[ID] = renderer;
    ID++;
};
"""


template_vtk = """

.. raw:: html

    <div class="cq-vtk"
     style="text-align:{txt_align}s;float:left;border: 1px solid #ddd; width:{width}; height:{height}"">
       <script>
       var parent_element = {element};
       var data = {data};
       render(data, parent_element);
       </script>
    </div>
    <div style="clear:both;">
    </div>

"""


class cq_directive(Directive):

    has_content = True
    required_arguments = 0
    optional_arguments = 2
    option_spec = {
        "height": directives.length_or_unitless,
        "width": directives.length_or_percentage_or_unitless,
        "align": directives.unchanged,
    }

    def run(self):

        options = self.options
        content = self.content
        state_machine = self.state_machine

        # only consider inline snippets
        plot_code = "\n".join(content)

        # Since we don't have a filename, use a hash based on the content
        # the script must define a variable called 'out', which is expected to
        # be a CQ object
        out_svg = "Your Script Did not assign call build_output() function!"

        try:
            result = cqgi.parse(plot_code).build()

            if result.success:
                out_svg = exporters.getSVG(
                    exporters.toCompound(result.first_result.shape)
                )
            else:
                raise result.exception

        except Exception:
            traceback.print_exc()
            out_svg = traceback.format_exc()

        # now out
        # Now start generating the lines of output
        lines = []

        # get rid of new lines
        out_svg = out_svg.replace("\n", "")

        txt_align = "left"
        if "align" in options:
            txt_align = options["align"]

        lines.extend((template % locals()).split("\n"))

        lines.extend(["::", ""])
        lines.extend(["    %s" % row.rstrip() for row in plot_code.split("\n")])
        lines.append("")

        if len(lines):
            state_machine.insert_input(lines, state_machine.input_lines.source(0))

        return []


class cq_directive_vtk(Directive):

    has_content = True
    required_arguments = 0
    optional_arguments = 2
    option_spec = {
        "height": directives.length_or_unitless,
        "width": directives.length_or_percentage_or_unitless,
        "align": directives.unchanged,
        "select": directives.unchanged,
    }

    def run(self):
>>>>>>> 9b657093

        options = self.options
        content = self.content
        state_machine = self.state_machine
        env = self.state.document.settings.env
        build_path = Path(env.app.builder.outdir)
        out_path = build_path / "_static"

<<<<<<< HEAD
class cq_directive(Directive):

    has_content = True
    required_arguments = 0
    optional_arguments = 2
    option_spec = {
        "height": directives.length_or_unitless,
        "width": directives.length_or_percentage_or_unitless,
        "align": directives.unchanged,
    }

    def run(self):

        options = self.options
        content = self.content
        state_machine = self.state_machine

        # only consider inline snippets
        plot_code = "\n".join(content)

        # Since we don't have a filename, use a hash based on the content
        # the script must define a variable called 'out', which is expected to
        # be a CQ object
        out_svg = "Your Script Did not assign call build_output() function!"

        try:
            result = cqgi.parse(plot_code).build()

            if result.success:
                out_svg = exporters.getSVG(
                    exporters.toCompound(result.first_result.shape)
                )
            else:
                raise result.exception

        except Exception:
            traceback.print_exc()
            out_svg = traceback.format_exc()

        # now out
        # Now start generating the lines of output
        lines = []

        # get rid of new lines
        out_svg = out_svg.replace("\n", "")

        txt_align = "left"
        if "align" in options:
            txt_align = options["align"]

        lines.extend((template % locals()).split("\n"))

        lines.extend(["::", ""])
        lines.extend(["    %s" % row.rstrip() for row in plot_code.split("\n")])
        lines.append("")

        if len(lines):
            state_machine.insert_input(lines, state_machine.input_lines.source(0))

=======
        # only consider inline snippets
        plot_code = "\n".join(content)

        # collect the result
        try:
            result = cqgi.parse(plot_code).build()

            if result.success:
                if result.first_result:
                    shape = result.first_result.shape
                else:
                    shape = result.env[options.get("select", "result")]

                if isinstance(shape, Assembly):
                    assy = shape
                else:
                    assy = Assembly(shape, color=Color(*DEFAULT_COLOR))
            else:
                raise result.exception

        except Exception:
            traceback.print_exc()
            assy = Assembly(Compound.makeText("CQGI error", 10, 5))

        # save vtkjs to static
        fname = Path(str(uuid()))
        exporters.assembly.exportVTKJS(assy, out_path / fname)
        fname = str(fname) + ".zip"

        # add the output
        lines = []

        data = dumps(toJSON(assy))

        lines.extend(
            template_vtk.format(
                code=indent(TEMPLATE_RENDER.format(), "    "),
                data=data,
                ratio="null",
                element="document.currentScript.parentNode",
                txt_align=options.get("align", "left"),
                width=options.get("width", "100%"),
                height=options.get("height", "500px"),
            ).splitlines()
        )

        lines.extend(["::", ""])
        lines.extend(["    %s" % row.rstrip() for row in plot_code.split("\n")])
        lines.append("")

        if len(lines):
            state_machine.insert_input(lines, state_machine.input_lines.source(0))

>>>>>>> 9b657093
        return []


def setup(app):
    setup.app = app
    setup.config = app.config
    setup.confdir = app.confdir

<<<<<<< HEAD
    app.add_directive("cq_plot", cq_directive)
=======
    app.add_directive("cq_plot", cq_directive)
    app.add_directive("cadquery", cq_directive_vtk)

    # add vtk.js
    app.add_js_file("vtk.js")
    app.add_js_file(None, body=rendering_code)
>>>>>>> 9b657093
<|MERGE_RESOLUTION|>--- conflicted
+++ resolved
@@ -4,10 +4,6 @@
 """
 
 import traceback
-<<<<<<< HEAD
-from cadquery import exporters
-from cadquery import cqgi
-=======
 
 from pathlib import Path
 from uuid import uuid1 as uuid
@@ -21,7 +17,6 @@
     TEMPLATE_RENDER,
     DEFAULT_COLOR,
 )
->>>>>>> 9b657093
 from docutils.parsers.rst import directives, Directive
 
 template = """
@@ -36,8 +31,6 @@
 
 """
 template_content_indent = "      "
-<<<<<<< HEAD
-=======
 
 rendering_code = """
 const RENDERERS = {};
@@ -292,7 +285,6 @@
     }
 
     def run(self):
->>>>>>> 9b657093
 
         options = self.options
         content = self.content
@@ -301,67 +293,6 @@
         build_path = Path(env.app.builder.outdir)
         out_path = build_path / "_static"
 
-<<<<<<< HEAD
-class cq_directive(Directive):
-
-    has_content = True
-    required_arguments = 0
-    optional_arguments = 2
-    option_spec = {
-        "height": directives.length_or_unitless,
-        "width": directives.length_or_percentage_or_unitless,
-        "align": directives.unchanged,
-    }
-
-    def run(self):
-
-        options = self.options
-        content = self.content
-        state_machine = self.state_machine
-
-        # only consider inline snippets
-        plot_code = "\n".join(content)
-
-        # Since we don't have a filename, use a hash based on the content
-        # the script must define a variable called 'out', which is expected to
-        # be a CQ object
-        out_svg = "Your Script Did not assign call build_output() function!"
-
-        try:
-            result = cqgi.parse(plot_code).build()
-
-            if result.success:
-                out_svg = exporters.getSVG(
-                    exporters.toCompound(result.first_result.shape)
-                )
-            else:
-                raise result.exception
-
-        except Exception:
-            traceback.print_exc()
-            out_svg = traceback.format_exc()
-
-        # now out
-        # Now start generating the lines of output
-        lines = []
-
-        # get rid of new lines
-        out_svg = out_svg.replace("\n", "")
-
-        txt_align = "left"
-        if "align" in options:
-            txt_align = options["align"]
-
-        lines.extend((template % locals()).split("\n"))
-
-        lines.extend(["::", ""])
-        lines.extend(["    %s" % row.rstrip() for row in plot_code.split("\n")])
-        lines.append("")
-
-        if len(lines):
-            state_machine.insert_input(lines, state_machine.input_lines.source(0))
-
-=======
         # only consider inline snippets
         plot_code = "\n".join(content)
 
@@ -415,7 +346,6 @@
         if len(lines):
             state_machine.insert_input(lines, state_machine.input_lines.source(0))
 
->>>>>>> 9b657093
         return []
 
 
@@ -424,13 +354,9 @@
     setup.config = app.config
     setup.confdir = app.confdir
 
-<<<<<<< HEAD
-    app.add_directive("cq_plot", cq_directive)
-=======
     app.add_directive("cq_plot", cq_directive)
     app.add_directive("cadquery", cq_directive_vtk)
 
     # add vtk.js
     app.add_js_file("vtk.js")
-    app.add_js_file(None, body=rendering_code)
->>>>>>> 9b657093
+    app.add_js_file(None, body=rendering_code)