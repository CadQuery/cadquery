--- conflicted
+++ resolved
@@ -41,10 +41,7 @@
 
 
 DEFAULT_COLOR = (1, 0.8, 0)
-<<<<<<< HEAD
-=======
 DEFAULT_EDGE_COLOR = (0, 0, 0)
->>>>>>> 2698db5c
 DEFAULT_PT_SIZE = 7.5
 DEFAULT_PT_COLOR = "darkviolet"
 DEFAULT_CTRL_PT_COLOR = "crimson"
@@ -172,12 +169,9 @@
 def _to_vtk_shapes(
     obj: List[ShapeLike],
     color: Tuple[float, float, float] = DEFAULT_COLOR,
-<<<<<<< HEAD
-=======
     edgecolor: Tuple[float, float, float] = DEFAULT_EDGE_COLOR,
     edges: bool = True,
     linewidth: float = 2,
->>>>>>> 2698db5c
     alpha: float = 1,
     tolerance: float = 1e-3,
 ) -> vtkAssembly:
@@ -185,9 +179,6 @@
     Convert Shapes to vtkAssembly.
     """
 
-<<<<<<< HEAD
-    return toVTKAssy(_to_assy(*obj, color=color, alpha=alpha), tolerance=tolerance)
-=======
     return toVTKAssy(
         _to_assy(*obj, color=color, alpha=alpha),
         edgecolor=(*edgecolor, 1),
@@ -195,7 +186,6 @@
         linewidth=linewidth,
         tolerance=tolerance,
     )
->>>>>>> 2698db5c
 
 
 def ctrlPts(
@@ -310,26 +300,17 @@
     obj: Showable,
     scale: float = 0.2,
     alpha: float = 1,
-<<<<<<< HEAD
-    tolerance: float = 1e-3,
-    edges: bool = False,
-=======
     tolerance: float = 1e-2,
     edges: bool = True,
     mesh: bool = False,
->>>>>>> 2698db5c
     specular: bool = True,
     markersize: float = 5,
     linewidth: float = 2,
     spheres: bool = False,
     tubes: bool = False,
     color: str = "gold",
-<<<<<<< HEAD
-    edgecolor: str = "blue",
-=======
     edgecolor: str = "black",
     meshcolor: str = "lightgrey",
->>>>>>> 2698db5c
     vertexcolor: str = "cyan",
     **kwargs,
 ) -> Union[vtkActor, vtkAssembly]:
@@ -340,21 +321,13 @@
     # styling functions
     def _apply_style(actor):
         props = actor.GetProperty()
-<<<<<<< HEAD
-        props.SetEdgeColor(vtkNamedColors().GetColor3d(edgecolor))
-=======
         props.SetEdgeColor(vtkNamedColors().GetColor3d(meshcolor))
->>>>>>> 2698db5c
         props.SetVertexColor(vtkNamedColors().GetColor3d(vertexcolor))
         props.SetPointSize(markersize)
         props.SetLineWidth(linewidth)
         props.SetRenderPointsAsSpheres(spheres)
         props.SetRenderLinesAsTubes(tubes)
-<<<<<<< HEAD
-        props.SetEdgeVisibility(edges)
-=======
         props.SetEdgeVisibility(mesh)
->>>>>>> 2698db5c
 
         if specular:
             props.SetSpecular(SPECULAR)
@@ -376,12 +349,9 @@
         rv = _to_vtk_shapes(
             shapes,
             color=vtkNamedColors().GetColor3d(color),
-<<<<<<< HEAD
-=======
             edgecolor=vtkNamedColors().GetColor3d(edgecolor),
             edges=edges,
             linewidth=linewidth,
->>>>>>> 2698db5c
             alpha=alpha,
             tolerance=tolerance,
         )
