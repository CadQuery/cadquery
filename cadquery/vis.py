--- conflicted
+++ resolved
@@ -239,13 +239,9 @@
 
     # initialize and set size
     inter.Initialize()
-<<<<<<< HEAD
-    # win.SetSize(*win.GetScreenSize())
-=======
 
     w, h = win.GetScreenSize()
     win.SetSize((w // 2, h // 2))
->>>>>>> 23af517a
     win.SetPosition(-10, 0)
 
     # show and return
