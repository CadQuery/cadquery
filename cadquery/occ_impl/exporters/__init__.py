--- conflicted
+++ resolved
@@ -103,11 +103,7 @@
 
 
 @deprecate()
-<<<<<<< HEAD
-def toString(shape, exportType, tolerance= 1E-3):
-=======
 def toString(shape, exportType, tolerance=0.1, angularTolerance=0.1):
->>>>>>> 5ad5fdfa
     s = StringIO.StringIO()
     exportShape(shape, exportType, s, tolerance, angularTolerance)
     return s.getvalue()
@@ -118,12 +114,8 @@
     w: Union[Shape, Workplane],
     exportType: ExportLiterals,
     fileLike: IO,
-<<<<<<< HEAD
-    tolerance: float = 1E-3,
-=======
     tolerance: float = 0.1,
     angularTolerance: float = 0.1,
->>>>>>> 5ad5fdfa
 ):
     """
         :param shape:  the shape to export. it can be a shape object, or a cadquery object. If a cadquery
