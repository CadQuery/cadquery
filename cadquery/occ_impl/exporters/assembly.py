import os.path
import uuid

from tempfile import TemporaryDirectory
from shutil import make_archive
from itertools import chain
from typing import Optional
from typing_extensions import Literal

from vtkmodules.vtkIOExport import vtkJSONSceneExporter, vtkVRMLExporter
from vtkmodules.vtkRenderingCore import vtkRenderer, vtkRenderWindow

from OCP.XSControl import XSControl_WorkSession
from OCP.STEPCAFControl import STEPCAFControl_Writer
from OCP.STEPControl import STEPControl_StepModelType
from OCP.IFSelect import IFSelect_ReturnStatus
from OCP.TDF import TDF_Label
from OCP.TDataStd import TDataStd_Name
from OCP.TDocStd import TDocStd_Document
from OCP.XCAFApp import XCAFApp_Application
from OCP.XCAFDoc import XCAFDoc_DocumentTool, XCAFDoc_ColorGen
from OCP.XmlDrivers import (
    XmlDrivers_DocumentStorageDriver,
    XmlDrivers_DocumentRetrievalDriver,
)
from OCP.TCollection import TCollection_ExtendedString, TCollection_AsciiString
from OCP.PCDM import PCDM_StoreStatus
from OCP.RWGltf import RWGltf_CafWriter
from OCP.TColStd import TColStd_IndexedDataMapOfStringString
from OCP.Message import Message_ProgressRange
from OCP.Interface import Interface_Static

from ..assembly import AssemblyProtocol, toCAF, toVTK, toFusedCAF
from ..geom import Location
from ..shapes import Shape, Compound
from ..assembly import Color


class ExportModes:
    DEFAULT = "default"
    FUSED = "fused"


STEPExportModeLiterals = Literal["default", "fused"]


def exportAssembly(
    assy: AssemblyProtocol,
    path: str,
    mode: STEPExportModeLiterals = "default",
    **kwargs,
) -> bool:
    """
    Export an assembly to a STEP file.

    kwargs is used to provide optional keyword arguments to configure the exporter.

    :param assy: assembly
    :param path: Path and filename for writing
    :param mode: STEP export mode. The options are "default", and "fused" (a single fused compound).
        It is possible that fused mode may exhibit low performance.
    :param fuzzy_tol: OCCT fuse operation tolerance setting used only for fused assembly export.
    :type fuzzy_tol: float
    :param glue: Enable gluing mode for improved performance during fused assembly export.
        This option should only be used for non-intersecting shapes or those that are only touching or partially overlapping.
        Note that when glue is enabled, the resulting fused shape may be invalid if shapes are intersecting in an incompatible way.
        Defaults to False.
    :type glue: bool
    :param write_pcurves: Enable or disable writing parametric curves to the STEP file. Default True.
        If False, writes STEP file without pcurves. This decreases the size of the resulting STEP file.
    :type write_pcurves: bool
    :param precision_mode: Controls the uncertainty value for STEP entities. Specify -1, 0, or 1. Default 0.
        See OCCT documentation.
    :type precision_mode: int
    """

    # Handle the extra settings for the STEP export
    pcurves = 1
    if "write_pcurves" in kwargs and not kwargs["write_pcurves"]:
        pcurves = 0
    precision_mode = kwargs["precision_mode"] if "precision_mode" in kwargs else 0
    fuzzy_tol = kwargs["fuzzy_tol"] if "fuzzy_tol" in kwargs else None
    glue = kwargs["glue"] if "glue" in kwargs else False

    # Use the assembly name if the user set it
    assembly_name = assy.name if assy.name else str(uuid.uuid1())

    # Handle the doc differently based on which mode we are using
    if mode == "fused":
        _, doc = toFusedCAF(assy, glue, fuzzy_tol)
    else:  # Includes "default"
        _, doc = toCAF(assy, True)

    session = XSControl_WorkSession()
    writer = STEPCAFControl_Writer(session, False)
    writer.SetColorMode(True)
    writer.SetLayerMode(True)
    writer.SetNameMode(True)
    Interface_Static.SetIVal_s("write.surfacecurve.mode", pcurves)
    Interface_Static.SetIVal_s("write.precision.mode", precision_mode)
    Interface_Static.SetIVal_s("write.stepcaf.subshapes.name", 1)
    writer.Transfer(doc, STEPControl_StepModelType.STEPControl_AsIs)

    status = writer.Write(path)

    return status == IFSelect_ReturnStatus.IFSelect_RetDone


def exportStepMeta(
    assy: AssemblyProtocol,
    path: str,
    write_pcurves: bool = True,
    precision_mode: int = 0,
) -> bool:
    """
    Export an assembly to a STEP file with faces tagged with names and colors. This is done as a
    separate method from the main STEP export because this is not compatible with the fused mode
    and also flattens the hierarchy of the STEP.

    Layers are used because some software does not understand the ADVANCED_FACE entity and needs
    names attached to layers instead.

    :param assy: assembly
    :param path: Path and filename for writing
    :param write_pcurves: Enable or disable writing parametric curves to the STEP file. Default True.
        If False, writes STEP file without pcurves. This decreases the size of the resulting STEP file.
    :param precision_mode: Controls the uncertainty value for STEP entities. Specify -1, 0, or 1. Default 0.
        See OCCT documentation.
    """

    pcurves = 1
    if not write_pcurves:
        pcurves = 0

    # Initialize the XCAF document that will allow the STEP export
    app = XCAFApp_Application.GetApplication_s()
    doc = TDocStd_Document(TCollection_ExtendedString("XmlOcaf"))
    app.InitDocument(doc)

    # Shape and color tools
    shape_tool = XCAFDoc_DocumentTool.ShapeTool_s(doc.Main())
    color_tool = XCAFDoc_DocumentTool.ColorTool_s(doc.Main())
    layer_tool = XCAFDoc_DocumentTool.LayerTool_s(doc.Main())

    def _process_child(child: AssemblyProtocol, assy_label: TDF_Label):
        """
        Process a child part which is not a subassembly.
        :param child: Child part to process (we should already have filtered out subassemblies)
        :param assy_label: The label for the assembly to add this part to
        :return: None
        """

        child_items = None

        # We combine these because the metadata could be stored at the parent or child level
        combined_names = {**assy._subshape_names, **child._subshape_names}
        combined_colors = {**assy._subshape_colors, **child._subshape_colors}
        combined_layers = {**assy._subshape_layers, **child._subshape_layers}

        # Collect all of the shapes in the child object
        if child.obj:
            child_items = (
                child.obj
                if isinstance(child.obj, Shape)
                else Compound.makeCompound(
                    s for s in child.obj.vals() if isinstance(s, Shape)
                ),
                child.name,
                child.loc,
                child.color,
            )

        if child_items:
            shape, name, loc, color = child_items

            # Handle shape name, color and location
            part_label = shape_tool.AddShape(shape.wrapped, False)
            # NB: this might overwrite the name if shape is referenced multiple times
            TDataStd_Name.Set_s(part_label, TCollection_ExtendedString(name))

            if color:
                color_tool.SetColor(part_label, color.wrapped, XCAFDoc_ColorGen)

<<<<<<< HEAD
            comp_label = shape_tool.AddComponent(assy_label, part_label, loc.wrapped)
            TDataStd_Name.Set_s(comp_label, TCollection_ExtendedString(name))
=======
            ref_label = shape_tool.AddComponent(assy_label, part_label, loc.wrapped)
            TDataStd_Name.Set_s(ref_label, TCollection_ExtendedString(name))
>>>>>>> 045b2fbe

            # If this assembly has shape metadata, add it to the shape
            if (
                len(combined_names) > 0
                or len(combined_colors) > 0
                or len(combined_layers) > 0
            ):
                names = combined_names
                colors = combined_colors
                layers = combined_layers

                # Step through every face in the shape, and see if any metadata needs to be attached to it
                for face in shape.Faces():
                    if face in names or face in colors or face in layers:
                        # Add the face as a subshape
                        face_label = shape_tool.AddSubShape(part_label, face.wrapped)

                        # In some cases the face may not be considered part of the shape, so protect
                        # against that
                        if not face_label.IsNull():
                            # Set the ADVANCED_FACE label, even though the layer holds the same data
                            if face in names:
                                TDataStd_Name.Set_s(
                                    face_label, TCollection_ExtendedString(names[face])
                                )

                            # Set the individual face color
                            if face in colors:
                                color_tool.SetColor(
                                    face_label, colors[face].wrapped, XCAFDoc_ColorGen,
                                )

                            # Also add a layer to hold the face label data
                            if face in layers:
                                layer_label = layer_tool.AddLayer(
                                    TCollection_ExtendedString(layers[face])
                                )
                                layer_tool.SetLayer(face_label, layer_label)

    def _process_assembly(
        assy: AssemblyProtocol, parent_label: Optional[TDF_Label] = None
    ):
        """
        Recursively process the assembly and its children.
        :param assy: Assembly to process
        :param parent_label: The parent label for the assembly
        :return: None
        """
        # Use the assembly name if the user set it
        assembly_name = assy.name if assy.name else str(uuid.uuid1())

        # Create the top level object that will hold all the subassemblies and parts
        assy_label = shape_tool.NewShape()
        TDataStd_Name.Set_s(assy_label, TCollection_ExtendedString(assembly_name))

        # Handle subassemblies
        if parent_label:
            shape_tool.AddComponent(parent_label, assy_label, assy.loc.wrapped)

        # The children may be parts or assemblies
        for child in assy.children:
            # Child is a part
            if len(list(child.children)) == 0:
                _process_child(child, assy_label)
            # Child is a subassembly
            else:
                _process_assembly(child, assy_label)

    _process_assembly(assy)

    # Update the assemblies
    shape_tool.UpdateAssemblies()

    # Set up the writer and write the STEP file
    session = XSControl_WorkSession()
    writer = STEPCAFControl_Writer(session, False)
    Interface_Static.SetIVal_s("write.stepcaf.subshapes.name", 1)
    writer.SetColorMode(True)
    writer.SetLayerMode(True)
    writer.SetNameMode(True)
    Interface_Static.SetIVal_s("write.surfacecurve.mode", pcurves)
    Interface_Static.SetIVal_s("write.precision.mode", precision_mode)
    writer.Transfer(doc, STEPControl_StepModelType.STEPControl_AsIs)

    status = writer.Write(path)

    return status == IFSelect_ReturnStatus.IFSelect_RetDone


def exportCAF(assy: AssemblyProtocol, path: str) -> bool:
    """
    Export an assembly to a OCAF xml file (internal OCCT format).
    """

    folder, fname = os.path.split(path)
    name, ext = os.path.splitext(fname)
    ext = ext[1:] if ext[0] == "." else ext

    _, doc = toCAF(assy)
    app = XCAFApp_Application.GetApplication_s()

    store = XmlDrivers_DocumentStorageDriver(
        TCollection_ExtendedString("Copyright: Open Cascade, 2001-2002")
    )
    ret = XmlDrivers_DocumentRetrievalDriver()

    app.DefineFormat(
        TCollection_AsciiString("XmlOcaf"),
        TCollection_AsciiString("Xml XCAF Document"),
        TCollection_AsciiString(ext),
        ret,
        store,
    )

    doc.SetRequestedFolder(TCollection_ExtendedString(folder))
    doc.SetRequestedName(TCollection_ExtendedString(name))

    status = app.SaveAs(doc, TCollection_ExtendedString(path))

    app.Close(doc)

    return status == PCDM_StoreStatus.PCDM_SS_OK


def _vtkRenderWindow(
    assy: AssemblyProtocol, tolerance: float = 1e-3, angularTolerance: float = 0.1
) -> vtkRenderWindow:
    """
    Convert an assembly to a vtkRenderWindow. Used by vtk based exporters.
    """

    renderer = toVTK(assy, tolerance=tolerance, angularTolerance=angularTolerance)
    renderWindow = vtkRenderWindow()
    renderWindow.AddRenderer(renderer)

    renderer.ResetCamera()
    renderer.SetBackground(1, 1, 1)

    return renderWindow


def exportVTKJS(assy: AssemblyProtocol, path: str):
    """
    Export an assembly to a zipped vtkjs. NB: .zip extensions is added to path.
    """

    renderWindow = _vtkRenderWindow(assy)

    with TemporaryDirectory() as tmpdir:

        exporter = vtkJSONSceneExporter()
        exporter.SetFileName(tmpdir)
        exporter.SetRenderWindow(renderWindow)
        exporter.Write()
        make_archive(path, "zip", tmpdir)


def exportVRML(
    assy: AssemblyProtocol,
    path: str,
    tolerance: float = 1e-3,
    angularTolerance: float = 0.1,
):
    """
    Export an assembly to a vrml file using vtk.
    """

    exporter = vtkVRMLExporter()
    exporter.SetFileName(path)
    exporter.SetRenderWindow(_vtkRenderWindow(assy, tolerance, angularTolerance))
    exporter.Write()


def exportGLTF(
    assy: AssemblyProtocol,
    path: str,
    binary: Optional[bool] = None,
    tolerance: float = 1e-3,
    angularTolerance: float = 0.1,
):
    """
    Export an assembly to a gltf file.
    """

    # If the caller specified the binary option, respect it
    if binary is None:
        # Handle the binary option for GLTF export based on file extension
        binary = True
        path_parts = path.split(".")

        # Binary will be the default if the user specified a non-standard file extension
        if len(path_parts) > 0 and path_parts[-1] == "gltf":
            binary = False

    # map from CadQuery's right-handed +Z up coordinate system to glTF's right-handed +Y up coordinate system
    # https://registry.khronos.org/glTF/specs/2.0/glTF-2.0.html#coordinate-system-and-units
    orig_loc = assy.loc
    assy.loc *= Location((0, 0, 0), (1, 0, 0), -90)

    _, doc = toCAF(assy, True, True, tolerance, angularTolerance)

    writer = RWGltf_CafWriter(TCollection_AsciiString(path), binary)
    result = writer.Perform(
        doc, TColStd_IndexedDataMapOfStringString(), Message_ProgressRange()
    )

    # restore coordinate system after exporting
    assy.loc = orig_loc

    return result<|MERGE_RESOLUTION|>--- conflicted
+++ resolved
@@ -3,12 +3,11 @@
 
 from tempfile import TemporaryDirectory
 from shutil import make_archive
-from itertools import chain
 from typing import Optional
 from typing_extensions import Literal
 
 from vtkmodules.vtkIOExport import vtkJSONSceneExporter, vtkVRMLExporter
-from vtkmodules.vtkRenderingCore import vtkRenderer, vtkRenderWindow
+from vtkmodules.vtkRenderingCore import vtkRenderWindow
 
 from OCP.XSControl import XSControl_WorkSession
 from OCP.STEPCAFControl import STEPCAFControl_Writer
@@ -33,7 +32,6 @@
 from ..assembly import AssemblyProtocol, toCAF, toVTK, toFusedCAF
 from ..geom import Location
 from ..shapes import Shape, Compound
-from ..assembly import Color
 
 
 class ExportModes:
@@ -82,9 +80,6 @@
     fuzzy_tol = kwargs["fuzzy_tol"] if "fuzzy_tol" in kwargs else None
     glue = kwargs["glue"] if "glue" in kwargs else False
 
-    # Use the assembly name if the user set it
-    assembly_name = assy.name if assy.name else str(uuid.uuid1())
-
     # Handle the doc differently based on which mode we are using
     if mode == "fused":
         _, doc = toFusedCAF(assy, glue, fuzzy_tol)
@@ -181,13 +176,8 @@
             if color:
                 color_tool.SetColor(part_label, color.wrapped, XCAFDoc_ColorGen)
 
-<<<<<<< HEAD
             comp_label = shape_tool.AddComponent(assy_label, part_label, loc.wrapped)
             TDataStd_Name.Set_s(comp_label, TCollection_ExtendedString(name))
-=======
-            ref_label = shape_tool.AddComponent(assy_label, part_label, loc.wrapped)
-            TDataStd_Name.Set_s(ref_label, TCollection_ExtendedString(name))
->>>>>>> 045b2fbe
 
             # If this assembly has shape metadata, add it to the shape
             if (
