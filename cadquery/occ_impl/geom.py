--- conflicted
+++ resolved
@@ -194,9 +194,8 @@
         self.wrapped = self.wrapped * new
 
     def inverse(self):
-<<<<<<< HEAD
-
-        return Matrix(self.wrapped.Invert())
+
+        return Matrix(self.wrapped.Inverted())
 
     def multiply(self, other):
 
@@ -212,12 +211,6 @@
         trsf = self.wrapped
         data = [[trsf.Value(i,j) for j in range(1,5)] for i in range(1,4)] + \
                [[0.,0.,0.,1.]]
-=======
-        
-        return Matrix(self.wrapped.Inverted())
-    
-    def multiply(self,other):
->>>>>>> de7828c3
         
         return [data[j][i] for i in range(4) for j in range(4)]
 
