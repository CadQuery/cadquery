import math

from typing import overload, Sequence, Union, Tuple, Type, Optional

from OCP.gp import (
    gp_Vec,
    gp_Ax1,
    gp_Ax3,
    gp_Pnt,
    gp_Dir,
    gp_Pln,
    gp_Trsf,
    gp_GTrsf,
    gp_XYZ,
<<<<<<< HEAD
=======
    gp_EulerSequence,
>>>>>>> 9b657093
    gp,
)
from OCP.Bnd import Bnd_Box
from OCP.BRepBndLib import BRepBndLib
from OCP.BRepMesh import BRepMesh_IncrementalMesh
from OCP.TopoDS import TopoDS_Shape
from OCP.TopLoc import TopLoc_Location

TOL = 1e-2


class Vector(object):
    """Create a 3-dimensional vector

        :param args: a 3-d vector, with x-y-z parts.

        you can either provide:
            * nothing (in which case the null vector is return)
            * a gp_Vec
            * a vector ( in which case it is copied )
            * a 3-tuple
            * a 2-tuple (z assumed to be 0)
            * three float values: x, y, and z
            * two float values: x,y
    """

    _wrapped: gp_Vec

    @overload
    def __init__(self, x: float, y: float, z: float) -> None:
        ...

    @overload
    def __init__(self, x: float, y: float) -> None:
        ...

    @overload
    def __init__(self, v: "Vector") -> None:
        ...

    @overload
    def __init__(self, v: Sequence[float]) -> None:
        ...

    @overload
    def __init__(self, v: Union[gp_Vec, gp_Pnt, gp_Dir, gp_XYZ]) -> None:
        ...

    @overload
    def __init__(self) -> None:
        ...

    def __init__(self, *args):
        if len(args) == 3:
            fV = gp_Vec(*args)
        elif len(args) == 2:
            fV = gp_Vec(*args, 0)
        elif len(args) == 1:
            if isinstance(args[0], Vector):
                fV = gp_Vec(args[0].wrapped.XYZ())
            elif isinstance(args[0], (tuple, list)):
                arg = args[0]
                if len(arg) == 3:
                    fV = gp_Vec(*arg)
                elif len(arg) == 2:
                    fV = gp_Vec(*arg, 0)
            elif isinstance(args[0], (gp_Vec, gp_Pnt, gp_Dir)):
                fV = gp_Vec(args[0].XYZ())
            elif isinstance(args[0], gp_XYZ):
                fV = gp_Vec(args[0])
            else:
                raise TypeError("Expected three floats, OCC gp_, or 3-tuple")
        elif len(args) == 0:
            fV = gp_Vec(0, 0, 0)
        else:
            raise TypeError("Expected three floats, OCC gp_, or 3-tuple")

        self._wrapped = fV

    @property
    def x(self) -> float:
        return self.wrapped.X()

    @x.setter
    def x(self, value: float) -> None:
        self.wrapped.SetX(value)

    @property
    def y(self) -> float:
        return self.wrapped.Y()

    @y.setter
    def y(self, value: float) -> None:
        self.wrapped.SetY(value)

    @property
    def z(self) -> float:
        return self.wrapped.Z()

    @z.setter
    def z(self, value: float) -> None:
        self.wrapped.SetZ(value)

    @property
    def Length(self) -> float:
        return self.wrapped.Magnitude()

    @property
    def wrapped(self) -> gp_Vec:
        return self._wrapped

    def toTuple(self) -> Tuple[float, float, float]:
        return (self.x, self.y, self.z)

    def cross(self, v: "Vector") -> "Vector":
        return Vector(self.wrapped.Crossed(v.wrapped))

    def dot(self, v: "Vector") -> float:
        return self.wrapped.Dot(v.wrapped)

    def sub(self, v: "Vector") -> "Vector":
        return Vector(self.wrapped.Subtracted(v.wrapped))

    def __sub__(self, v: "Vector") -> "Vector":
        return self.sub(v)

    def add(self, v: "Vector") -> "Vector":
        return Vector(self.wrapped.Added(v.wrapped))

    def __add__(self, v: "Vector") -> "Vector":
        return self.add(v)

    def multiply(self, scale: float) -> "Vector":
        """Return a copy multiplied by the provided scalar"""
        return Vector(self.wrapped.Multiplied(scale))

    def __mul__(self, scale: float) -> "Vector":
        return self.multiply(scale)

    def __truediv__(self, denom: float) -> "Vector":
        return self.multiply(1.0 / denom)

    def normalized(self) -> "Vector":
        """Return a normalized version of this vector"""
        return Vector(self.wrapped.Normalized())

    def Center(self) -> "Vector":
        """Return the vector itself

        The center of myself is myself.
        Provided so that vectors, vertexes, and other shapes all support a
        common interface, when Center() is requested for all objects on the
        stack.
        """
        return self

    def getAngle(self, v: "Vector") -> float:
        return self.wrapped.Angle(v.wrapped)

    def distanceToLine(self):
        raise NotImplementedError("Have not needed this yet, but OCCT supports it!")

    def projectToLine(self):
        raise NotImplementedError("Have not needed this yet, but OCCT supports it!")

    def distanceToPlane(self):
        raise NotImplementedError("Have not needed this yet, but OCCT supports it!")

    def projectToPlane(self, plane: "Plane") -> "Vector":
        """
        Vector is projected onto the plane provided as input.

        :param args: Plane object

        Returns the projected vector.
        """
        base = plane.origin
        normal = plane.zDir

        return self - normal * (((self - base).dot(normal)) / normal.Length ** 2)

    def __neg__(self) -> "Vector":
        return self * -1

    def __abs__(self) -> float:
        return self.Length

    def __repr__(self) -> str:
        return "Vector: " + str((self.x, self.y, self.z))

    def __str__(self) -> str:
        return "Vector: " + str((self.x, self.y, self.z))
<<<<<<< HEAD

    def __eq__(self, other: "Vector") -> bool:  # type: ignore[override]
        return self.wrapped.IsEqual(other.wrapped, 0.00001, 0.00001)

=======

    def __eq__(self, other: "Vector") -> bool:  # type: ignore[override]
        return self.wrapped.IsEqual(other.wrapped, 0.00001, 0.00001)

>>>>>>> 9b657093
    def toPnt(self) -> gp_Pnt:

        return gp_Pnt(self.wrapped.XYZ())

    def toDir(self) -> gp_Dir:

        return gp_Dir(self.wrapped.XYZ())

    def transform(self, T: "Matrix") -> "Vector":

        # to gp_Pnt to obey cq transformation convention (in OCP.vectors do not translate)
        pnt = self.toPnt()
        pnt_t = pnt.Transformed(T.wrapped.Trsf())

        return Vector(gp_Vec(pnt_t.XYZ()))


class Matrix:
    """A 3d , 4x4 transformation matrix.

    Used to move geometry in space.

    The provided "matrix" parameter may be None, a gp_GTrsf, or a nested list of
    values.

    If given a nested list, it is expected to be of the form:

        [[m11, m12, m13, m14],
         [m21, m22, m23, m24],
         [m31, m32, m33, m34]]

    A fourth row may be given, but it is expected to be: [0.0, 0.0, 0.0, 1.0]
    since this is a transform matrix.
    """

    wrapped: gp_GTrsf

    @overload
    def __init__(self) -> None:
        ...

    @overload
    def __init__(self, matrix: Union[gp_GTrsf, gp_Trsf]) -> None:
        ...

    @overload
    def __init__(self, matrix: Sequence[Sequence[float]]) -> None:
        ...

    def __init__(self, matrix=None):

        if matrix is None:
            self.wrapped = gp_GTrsf()
        elif isinstance(matrix, gp_GTrsf):
            self.wrapped = matrix
        elif isinstance(matrix, gp_Trsf):
            self.wrapped = gp_GTrsf(matrix)
        elif isinstance(matrix, (list, tuple)):
            # Validate matrix size & 4x4 last row value
            valid_sizes = all(
                (isinstance(row, (list, tuple)) and (len(row) == 4)) for row in matrix
            ) and len(matrix) in (3, 4)
            if not valid_sizes:
                raise TypeError(
                    "Matrix constructor requires 2d list of 4x3 or 4x4, but got: {!r}".format(
                        matrix
                    )
                )
            elif (len(matrix) == 4) and (tuple(matrix[3]) != (0, 0, 0, 1)):
                raise ValueError(
                    "Expected the last row to be [0,0,0,1], but got: {!r}".format(
                        matrix[3]
                    )
                )

            # Assign values to matrix
            self.wrapped = gp_GTrsf()
            [
                self.wrapped.SetValue(i + 1, j + 1, e)
                for i, row in enumerate(matrix[:3])
                for j, e in enumerate(row)
            ]

        else:
            raise TypeError("Invalid param to matrix constructor: {}".format(matrix))
<<<<<<< HEAD

    def rotateX(self, angle: float):

        self._rotate(gp.OX_s(), angle)

    def rotateY(self, angle: float):

        self._rotate(gp.OY_s(), angle)

=======

    def rotateX(self, angle: float):

        self._rotate(gp.OX_s(), angle)

    def rotateY(self, angle: float):

        self._rotate(gp.OY_s(), angle)

>>>>>>> 9b657093
    def rotateZ(self, angle: float):

        self._rotate(gp.OZ_s(), angle)

    def _rotate(self, direction: gp_Ax1, angle: float):

        new = gp_Trsf()
        new.SetRotation(direction, angle)

        self.wrapped = self.wrapped * gp_GTrsf(new)

    def inverse(self) -> "Matrix":
<<<<<<< HEAD

        return Matrix(self.wrapped.Inverted())

    @overload
    def multiply(self, other: Vector) -> Vector:
        ...

    @overload
    def multiply(self, other: "Matrix") -> "Matrix":
        ...

    def multiply(self, other):

        if isinstance(other, Vector):
            return other.transform(self)

        return Matrix(self.wrapped.Multiplied(other.wrapped))

    def transposed_list(self) -> Sequence[float]:
        """Needed by the cqparts gltf exporter
        """

        trsf = self.wrapped
        data = [[trsf.Value(i, j) for j in range(1, 5)] for i in range(1, 4)] + [
            [0.0, 0.0, 0.0, 1.0]
        ]

        return [data[j][i] for i in range(4) for j in range(4)]

=======

        return Matrix(self.wrapped.Inverted())

    @overload
    def multiply(self, other: Vector) -> Vector:
        ...

    @overload
    def multiply(self, other: "Matrix") -> "Matrix":
        ...

    def multiply(self, other):

        if isinstance(other, Vector):
            return other.transform(self)

        return Matrix(self.wrapped.Multiplied(other.wrapped))

    def transposed_list(self) -> Sequence[float]:
        """Needed by the cqparts gltf exporter
        """

        trsf = self.wrapped
        data = [[trsf.Value(i, j) for j in range(1, 5)] for i in range(1, 4)] + [
            [0.0, 0.0, 0.0, 1.0]
        ]

        return [data[j][i] for i in range(4) for j in range(4)]

>>>>>>> 9b657093
    def __getitem__(self, rc: Tuple[int, int]) -> float:
        """Provide Matrix[r, c] syntax for accessing individual values. The row
        and column parameters start at zero, which is consistent with most
        python libraries, but is counter to gp_GTrsf(), which is 1-indexed.
        """
        if not isinstance(rc, tuple) or (len(rc) != 2):
            raise IndexError("Matrix subscript must provide (row, column)")
        (r, c) = rc
        if (0 <= r <= 3) and (0 <= c <= 3):
            if r < 3:
                return self.wrapped.Value(r + 1, c + 1)
            else:
                # gp_GTrsf doesn't provide access to the 4th row because it has
                # an implied value as below:
                return [0.0, 0.0, 0.0, 1.0][c]
        else:
            raise IndexError("Out of bounds access into 4x4 matrix: {!r}".format(rc))


class Plane(object):
    """A 2D coordinate system in space

    A 2D coordinate system in space, with the x-y axes on the plane, and a
    particular point as the origin.

    A plane allows the use of 2-d coordinates, which are later converted to
    global, 3d coordinates when the operations are complete.

    Frequently, it is not necessary to create work planes, as they can be
    created automatically from faces.
    """

    xDir: Vector
    yDir: Vector
    zDir: Vector
    _origin: Vector

    lcs: gp_Ax3
    rG: Matrix
    fG: Matrix

    # equality tolerances
    _eq_tolerance_origin = 1e-6
    _eq_tolerance_dot = 1e-6

    @classmethod
    def named(cls: Type["Plane"], stdName: str, origin=(0, 0, 0)) -> "Plane":
        """Create a predefined Plane based on the conventional names.

        :param stdName: one of (XY|YZ|ZX|XZ|YX|ZY|front|back|left|right|top|bottom)
        :type stdName: string
        :param origin: the desired origin, specified in global coordinates
        :type origin: 3-tuple of the origin of the new plane, in global coordinates.

        Available named planes are as follows. Direction references refer to
        the global directions.

        =========== ======= ======= ======
        Name        xDir    yDir    zDir
        =========== ======= ======= ======
        XY          +x      +y      +z
        YZ          +y      +z      +x
        ZX          +z      +x      +y
        XZ          +x      +z      -y
        YX          +y      +x      -z
        ZY          +z      +y      -x
        front       +x      +y      +z
        back        -x      +y      -z
        left        +z      +y      -x
        right       -z      +y      +x
        top         +x      -z      +y
        bottom      +x      +z      -y
        =========== ======= ======= ======
        """

        namedPlanes = {
            # origin, xDir, normal
            "XY": Plane(origin, (1, 0, 0), (0, 0, 1)),
            "YZ": Plane(origin, (0, 1, 0), (1, 0, 0)),
            "ZX": Plane(origin, (0, 0, 1), (0, 1, 0)),
            "XZ": Plane(origin, (1, 0, 0), (0, -1, 0)),
            "YX": Plane(origin, (0, 1, 0), (0, 0, -1)),
            "ZY": Plane(origin, (0, 0, 1), (-1, 0, 0)),
            "front": Plane(origin, (1, 0, 0), (0, 0, 1)),
            "back": Plane(origin, (-1, 0, 0), (0, 0, -1)),
            "left": Plane(origin, (0, 0, 1), (-1, 0, 0)),
            "right": Plane(origin, (0, 0, -1), (1, 0, 0)),
            "top": Plane(origin, (1, 0, 0), (0, 1, 0)),
            "bottom": Plane(origin, (1, 0, 0), (0, -1, 0)),
        }

        try:
            return namedPlanes[stdName]
        except KeyError:
            raise ValueError("Supported names are {}".format(list(namedPlanes.keys())))

    @classmethod
    def XY(cls, origin=(0, 0, 0), xDir=Vector(1, 0, 0)):
        plane = Plane.named("XY", origin)
        plane._setPlaneDir(xDir)
        return plane

    @classmethod
    def YZ(cls, origin=(0, 0, 0), xDir=Vector(0, 1, 0)):
        plane = Plane.named("YZ", origin)
        plane._setPlaneDir(xDir)
        return plane

    @classmethod
    def ZX(cls, origin=(0, 0, 0), xDir=Vector(0, 0, 1)):
        plane = Plane.named("ZX", origin)
        plane._setPlaneDir(xDir)
        return plane

    @classmethod
    def XZ(cls, origin=(0, 0, 0), xDir=Vector(1, 0, 0)):
        plane = Plane.named("XZ", origin)
        plane._setPlaneDir(xDir)
        return plane

    @classmethod
    def YX(cls, origin=(0, 0, 0), xDir=Vector(0, 1, 0)):
        plane = Plane.named("YX", origin)
        plane._setPlaneDir(xDir)
        return plane

    @classmethod
    def ZY(cls, origin=(0, 0, 0), xDir=Vector(0, 0, 1)):
        plane = Plane.named("ZY", origin)
        plane._setPlaneDir(xDir)
        return plane

    @classmethod
    def front(cls, origin=(0, 0, 0), xDir=Vector(1, 0, 0)):
        plane = Plane.named("front", origin)
        plane._setPlaneDir(xDir)
        return plane

    @classmethod
    def back(cls, origin=(0, 0, 0), xDir=Vector(-1, 0, 0)):
        plane = Plane.named("back", origin)
        plane._setPlaneDir(xDir)
        return plane

    @classmethod
    def left(cls, origin=(0, 0, 0), xDir=Vector(0, 0, 1)):
        plane = Plane.named("left", origin)
        plane._setPlaneDir(xDir)
        return plane

    @classmethod
    def right(cls, origin=(0, 0, 0), xDir=Vector(0, 0, -1)):
        plane = Plane.named("right", origin)
        plane._setPlaneDir(xDir)
        return plane

    @classmethod
    def top(cls, origin=(0, 0, 0), xDir=Vector(1, 0, 0)):
        plane = Plane.named("top", origin)
        plane._setPlaneDir(xDir)
        return plane

    @classmethod
    def bottom(cls, origin=(0, 0, 0), xDir=Vector(1, 0, 0)):
        plane = Plane.named("bottom", origin)
        plane._setPlaneDir(xDir)
        return plane

    def __init__(
        self,
        origin: Union[Tuple[float, float, float], Vector],
        xDir: Optional[Union[Tuple[float, float, float], Vector]] = None,
        normal: Union[Tuple[float, float, float], Vector] = (0, 0, 1),
    ):
        """
        Create a Plane with an arbitrary orientation

        :param origin: the origin in global coordinates
        :param xDir: an optional vector representing the xDirection.
        :param normal: the normal direction for the plane
        :raises ValueError: if the specified xDir is not orthogonal to the provided normal
        """
        zDir = Vector(normal)
        if zDir.Length == 0.0:
            raise ValueError("normal should be non null")

        self.zDir = zDir.normalized()

        if xDir is None:
            ax3 = gp_Ax3(Vector(origin).toPnt(), Vector(normal).toDir())
            xDir = Vector(ax3.XDirection())
        else:
            xDir = Vector(xDir)
            if xDir.Length == 0.0:
                raise ValueError("xDir should be non null")
        self._setPlaneDir(xDir)
        self.origin = Vector(origin)

    def _eq_iter(self, other):
        """Iterator to successively test equality"""
        cls = type(self)
        yield isinstance(other, Plane)  # comparison is with another Plane
        # origins are the same
        yield abs(self.origin - other.origin) < cls._eq_tolerance_origin
        # z-axis vectors are parallel (assumption: both are unit vectors)
        yield abs(self.zDir.dot(other.zDir) - 1) < cls._eq_tolerance_dot
        # x-axis vectors are parallel (assumption: both are unit vectors)
        yield abs(self.xDir.dot(other.xDir) - 1) < cls._eq_tolerance_dot

    def __eq__(self, other):
        return all(self._eq_iter(other))

    def __ne__(self, other):
        return not self.__eq__(other)

    @property
    def origin(self) -> Vector:
        return self._origin

    @origin.setter
    def origin(self, value):
        self._origin = Vector(value)
        self._calcTransforms()

    def setOrigin2d(self, x, y):
        """
        Set a new origin in the plane itself

        Set a new origin in the plane itself. The plane's orientation and
        xDrection are unaffected.

        :param float x: offset in the x direction
        :param float y: offset in the y direction
        :return: void

        The new coordinates are specified in terms of the current 2-d system.
        As an example:

        p = Plane.XY()
        p.setOrigin2d(2, 2)
        p.setOrigin2d(2, 2)

        results in a plane with its origin at (x, y) = (4, 4) in global
        coordinates. Both operations were relative to local coordinates of the
        plane.
        """
        self.origin = self.toWorldCoords((x, y))

    def toLocalCoords(self, obj):
        """Project the provided coordinates onto this plane

        :param obj: an object or vector to convert
        :type vector: a vector or shape
        :return: an object of the same type, but converted to local coordinates


        Most of the time, the z-coordinate returned will be zero, because most
        operations based on a plane are all 2-d. Occasionally, though, 3-d
        points outside of the current plane are transformed. One such example is
        :py:meth:`Workplane.box`, where 3-d corners of a box are transformed to
        orient the box in space correctly.

        """
        from .shapes import Shape

        if isinstance(obj, Vector):
            return obj.transform(self.fG)
        elif isinstance(obj, Shape):
            return obj.transformShape(self.fG)
        else:
            raise ValueError(
                "Don't know how to convert type {} to local coordinates".format(
                    type(obj)
                )
            )

    def toWorldCoords(self, tuplePoint) -> Vector:
        """Convert a point in local coordinates to global coordinates

        :param tuplePoint: point in local coordinates to convert.
        :type tuplePoint: a 2 or three tuple of float. The third value is taken to be zero if not supplied.
        :return: a Vector in global coordinates
        """
        if isinstance(tuplePoint, Vector):
            v = tuplePoint
        elif len(tuplePoint) == 2:
            v = Vector(tuplePoint[0], tuplePoint[1], 0)
        else:
            v = Vector(tuplePoint)
        return v.transform(self.rG)

    def rotated(self, rotate=(0, 0, 0)):
        """Returns a copy of this plane, rotated about the specified axes

        Since the z axis is always normal the plane, rotating around Z will
        always produce a plane that is parallel to this one.

        The origin of the workplane is unaffected by the rotation.

        Rotations are done in order x, y, z. If you need a different order,
        manually chain together multiple rotate() commands.

        :param rotate: Vector [xDegrees, yDegrees, zDegrees]
        :return: a copy of this plane rotated as requested.
        """
        # NB: this is not a geometric Vector
        rotate = Vector(rotate)
        # Convert to radians.
        rotate = rotate.multiply(math.pi / 180.0)

        # Compute rotation matrix.
        T1 = gp_Trsf()
        T1.SetRotation(
            gp_Ax1(gp_Pnt(*(0, 0, 0)), gp_Dir(*self.xDir.toTuple())), rotate.x
        )
        T2 = gp_Trsf()
        T2.SetRotation(
            gp_Ax1(gp_Pnt(*(0, 0, 0)), gp_Dir(*self.yDir.toTuple())), rotate.y
        )
        T3 = gp_Trsf()
        T3.SetRotation(
            gp_Ax1(gp_Pnt(*(0, 0, 0)), gp_Dir(*self.zDir.toTuple())), rotate.z
        )
        T = Matrix(gp_GTrsf(T1 * T2 * T3))

        # Compute the new plane.
        newXdir = self.xDir.transform(T)
        newZdir = self.zDir.transform(T)

        return Plane(self.origin, newXdir, newZdir)

    def mirrorInPlane(self, listOfShapes, axis="X"):

        local_coord_system = gp_Ax3(
            self.origin.toPnt(), self.zDir.toDir(), self.xDir.toDir()
        )
        T = gp_Trsf()

        if axis == "X":
            T.SetMirror(gp_Ax1(self.origin.toPnt(), local_coord_system.XDirection()))
        elif axis == "Y":
            T.SetMirror(gp_Ax1(self.origin.toPnt(), local_coord_system.YDirection()))
        else:
            raise NotImplementedError

        resultWires = []
        for w in listOfShapes:
            mirrored = w.transformShape(Matrix(T))

            # attemp stitching of the wires
            resultWires.append(mirrored)

        return resultWires

    def _setPlaneDir(self, xDir):
        """Set the vectors parallel to the plane, i.e. xDir and yDir"""
        xDir = Vector(xDir)
        self.xDir = xDir.normalized()
        self.yDir = self.zDir.cross(self.xDir).normalized()

    def _calcTransforms(self):
        """Computes transformation matrices to convert between coordinates

        Computes transformation matrices to convert between local and global
        coordinates.
        """
        # r is the forward transformation matrix from world to local coordinates
        # ok i will be really honest, i cannot understand exactly why this works
        # something bout the order of the translation and the rotation.
        # the double-inverting is strange, and I don't understand it.
        forward = Matrix()
        inverse = Matrix()

        forwardT = gp_Trsf()
        inverseT = gp_Trsf()

        global_coord_system = gp_Ax3()
        local_coord_system = gp_Ax3(
            gp_Pnt(*self.origin.toTuple()),
            gp_Dir(*self.zDir.toTuple()),
            gp_Dir(*self.xDir.toTuple()),
        )

        forwardT.SetTransformation(global_coord_system, local_coord_system)
        forward.wrapped = gp_GTrsf(forwardT)

        inverseT.SetTransformation(local_coord_system, global_coord_system)
        inverse.wrapped = gp_GTrsf(inverseT)

        self.lcs = local_coord_system
        self.rG = inverse
        self.fG = forward

    @property
    def location(self) -> "Location":

        return Location(self)

    def toPln(self) -> gp_Pln:

        return gp_Pln(gp_Ax3(self.origin.toPnt(), self.zDir.toDir(), self.xDir.toDir()))


class BoundBox(object):
    """A BoundingBox for an object or set of objects. Wraps the OCP one"""

    wrapped: Bnd_Box
<<<<<<< HEAD

    xmin: float
    xmax: float
    xlen: float

=======

    xmin: float
    xmax: float
    xlen: float

>>>>>>> 9b657093
    ymin: float
    ymax: float
    ylen: float

    zmin: float
    zmax: float
    zlen: float

    def __init__(self, bb: Bnd_Box) -> None:
        self.wrapped = bb
        XMin, YMin, ZMin, XMax, YMax, ZMax = bb.Get()

        self.xmin = XMin
        self.xmax = XMax
        self.xlen = XMax - XMin
        self.ymin = YMin
        self.ymax = YMax
        self.ylen = YMax - YMin
        self.zmin = ZMin
        self.zmax = ZMax
        self.zlen = ZMax - ZMin

        self.center = Vector((XMax + XMin) / 2, (YMax + YMin) / 2, (ZMax + ZMin) / 2)

        self.DiagonalLength = self.wrapped.SquareExtent() ** 0.5

    def add(
        self,
        obj: Union[Tuple[float, float, float], Vector, "BoundBox"],
        tol: Optional[float] = None,
    ) -> "BoundBox":
        """Returns a modified (expanded) bounding box

        obj can be one of several things:
            1. a 3-tuple corresponding to x,y, and z amounts to add
            2. a vector, containing the x,y,z values to add
            3. another bounding box, where a new box will be created that
               encloses both.

        This bounding box is not changed.
        """

        tol = TOL if tol is None else tol  # tol = TOL (by default)

        tmp = Bnd_Box()
        tmp.SetGap(tol)
        tmp.Add(self.wrapped)

        if isinstance(obj, tuple):
            tmp.Update(*obj)
        elif isinstance(obj, Vector):
            tmp.Update(*obj.toTuple())
        elif isinstance(obj, BoundBox):
            tmp.Add(obj.wrapped)

        return BoundBox(tmp)

    @staticmethod
    def findOutsideBox2D(bb1: "BoundBox", bb2: "BoundBox") -> Optional["BoundBox"]:
        """Compares bounding boxes

        Compares bounding boxes. Returns none if neither is inside the other.
        Returns the outer one if either is outside the other.

        BoundBox.isInside works in 3d, but this is a 2d bounding box, so it
        doesn't work correctly plus, there was all kinds of rounding error in
        the built-in implementation i do not understand.
        """

        if (
            bb1.xmin < bb2.xmin
            and bb1.xmax > bb2.xmax
            and bb1.ymin < bb2.ymin
            and bb1.ymax > bb2.ymax
        ):
            return bb1

        if (
            bb2.xmin < bb1.xmin
            and bb2.xmax > bb1.xmax
            and bb2.ymin < bb1.ymin
            and bb2.ymax > bb1.ymax
        ):
            return bb2

        return None

    @classmethod
    def _fromTopoDS(
        cls: Type["BoundBox"],
        shape: TopoDS_Shape,
        tol: Optional[float] = None,
        optimal: bool = True,
    ):
        """
        Constructs a bounding box from a TopoDS_Shape
        """
        tol = TOL if tol is None else tol  # tol = TOL (by default)
        bbox = Bnd_Box()

        if optimal:
            BRepBndLib.AddOptimal_s(
                shape, bbox
            )  # this is 'exact' but expensive - not yet wrapped by PythonOCC
        else:
            mesh = BRepMesh_IncrementalMesh(shape, tol, True)
            mesh.Perform()
            # this is adds +margin but is faster
            BRepBndLib.Add_s(shape, bbox, True)

        return cls(bbox)

    def isInside(self, b2: "BoundBox") -> bool:
        """Is the provided bounding box inside this one?"""
        if (
            b2.xmin > self.xmin
            and b2.ymin > self.ymin
            and b2.zmin > self.zmin
            and b2.xmax < self.xmax
            and b2.ymax < self.ymax
            and b2.zmax < self.zmax
        ):
            return True
        else:
            return False


class Location(object):
    """Location in 3D space. Depending on usage can be absolute or relative.

    This class wraps the TopLoc_Location class from OCCT. It can be used to move Shape
    objects in both relative and absolute manner. It is the preferred type to locate objects
    in CQ.
    """

    wrapped: TopLoc_Location

    @overload
    def __init__(self) -> None:
        """Empty location with not rotation or translation with respect to the original location."""
        ...

    @overload
    def __init__(self, t: Vector) -> None:
        """Location with translation t with respect to the original location."""
        ...

    @overload
    def __init__(self, t: Plane) -> None:
        """Location corresponding to the location of the Plane t."""
        ...

    @overload
    def __init__(self, t: Plane, v: Vector) -> None:
        """Location corresponding to the angular location of the Plane t with translation v."""
        ...

    @overload
    def __init__(self, t: TopLoc_Location) -> None:
        """Location wrapping the low-level TopLoc_Location object t"""
        ...

    @overload
    def __init__(self, t: gp_Trsf) -> None:
        """Location wrapping the low-level gp_Trsf object t"""
        ...

    @overload
    def __init__(self, t: Vector, ax: Vector, angle: float) -> None:
        """Location with translation t and rotation around ax by angle
        with respect to the original location."""
        ...

    def __init__(self, *args):

        T = gp_Trsf()

        if len(args) == 0:
            pass
        elif len(args) == 1:
            t = args[0]

            if isinstance(t, Vector):
                T.SetTranslationPart(t.wrapped)
            elif isinstance(t, Plane):
                cs = gp_Ax3(t.origin.toPnt(), t.zDir.toDir(), t.xDir.toDir())
                T.SetTransformation(cs)
                T.Invert()
            elif isinstance(t, TopLoc_Location):
                self.wrapped = t
                return
            elif isinstance(t, gp_Trsf):
                T = t
            elif isinstance(t, (tuple, list)):
                raise TypeError(
                    "A tuple or list is not a valid parameter, use a Vector instead."
                )
            else:
                raise TypeError("Unexpected parameters")
        elif len(args) == 2:
            t, v = args
            cs = gp_Ax3(v.toPnt(), t.zDir.toDir(), t.xDir.toDir())
            T.SetTransformation(cs)
            T.Invert()
        else:
            t, ax, angle = args
            T.SetRotation(gp_Ax1(Vector().toPnt(), ax.toDir()), angle * math.pi / 180.0)
            T.SetTranslationPart(t.wrapped)

        self.wrapped = TopLoc_Location(T)

    @property
    def inverse(self) -> "Location":

        return Location(self.wrapped.Inverted())

    def __mul__(self, other: "Location") -> "Location":

<<<<<<< HEAD
        return Location(self.wrapped * other.wrapped)
=======
        return Location(self.wrapped * other.wrapped)

    def toTuple(self) -> Tuple[Tuple[float, float, float], Tuple[float, float, float]]:
        """Convert the location to a translation, rotation tuple."""

        T = self.wrapped.Transformation()
        trans = T.TranslationPart()
        rot = T.GetRotation()

        rv_trans = (trans.X(), trans.Y(), trans.Z())
        rv_rot = rot.GetEulerAngles(gp_EulerSequence.gp_Extrinsic_XYZ)

        return rv_trans, rv_rot
>>>>>>> 9b657093
<|MERGE_RESOLUTION|>--- conflicted
+++ resolved
@@ -12,10 +12,7 @@
     gp_Trsf,
     gp_GTrsf,
     gp_XYZ,
-<<<<<<< HEAD
-=======
     gp_EulerSequence,
->>>>>>> 9b657093
     gp,
 )
 from OCP.Bnd import Bnd_Box
@@ -208,17 +205,10 @@
 
     def __str__(self) -> str:
         return "Vector: " + str((self.x, self.y, self.z))
-<<<<<<< HEAD
 
     def __eq__(self, other: "Vector") -> bool:  # type: ignore[override]
         return self.wrapped.IsEqual(other.wrapped, 0.00001, 0.00001)
 
-=======
-
-    def __eq__(self, other: "Vector") -> bool:  # type: ignore[override]
-        return self.wrapped.IsEqual(other.wrapped, 0.00001, 0.00001)
-
->>>>>>> 9b657093
     def toPnt(self) -> gp_Pnt:
 
         return gp_Pnt(self.wrapped.XYZ())
@@ -304,7 +294,6 @@
 
         else:
             raise TypeError("Invalid param to matrix constructor: {}".format(matrix))
-<<<<<<< HEAD
 
     def rotateX(self, angle: float):
 
@@ -314,17 +303,6 @@
 
         self._rotate(gp.OY_s(), angle)
 
-=======
-
-    def rotateX(self, angle: float):
-
-        self._rotate(gp.OX_s(), angle)
-
-    def rotateY(self, angle: float):
-
-        self._rotate(gp.OY_s(), angle)
-
->>>>>>> 9b657093
     def rotateZ(self, angle: float):
 
         self._rotate(gp.OZ_s(), angle)
@@ -337,7 +315,6 @@
         self.wrapped = self.wrapped * gp_GTrsf(new)
 
     def inverse(self) -> "Matrix":
-<<<<<<< HEAD
 
         return Matrix(self.wrapped.Inverted())
 
@@ -367,37 +344,6 @@
 
         return [data[j][i] for i in range(4) for j in range(4)]
 
-=======
-
-        return Matrix(self.wrapped.Inverted())
-
-    @overload
-    def multiply(self, other: Vector) -> Vector:
-        ...
-
-    @overload
-    def multiply(self, other: "Matrix") -> "Matrix":
-        ...
-
-    def multiply(self, other):
-
-        if isinstance(other, Vector):
-            return other.transform(self)
-
-        return Matrix(self.wrapped.Multiplied(other.wrapped))
-
-    def transposed_list(self) -> Sequence[float]:
-        """Needed by the cqparts gltf exporter
-        """
-
-        trsf = self.wrapped
-        data = [[trsf.Value(i, j) for j in range(1, 5)] for i in range(1, 4)] + [
-            [0.0, 0.0, 0.0, 1.0]
-        ]
-
-        return [data[j][i] for i in range(4) for j in range(4)]
-
->>>>>>> 9b657093
     def __getitem__(self, rc: Tuple[int, int]) -> float:
         """Provide Matrix[r, c] syntax for accessing individual values. The row
         and column parameters start at zero, which is consistent with most
@@ -805,19 +751,11 @@
     """A BoundingBox for an object or set of objects. Wraps the OCP one"""
 
     wrapped: Bnd_Box
-<<<<<<< HEAD
 
     xmin: float
     xmax: float
     xlen: float
 
-=======
-
-    xmin: float
-    xmax: float
-    xlen: float
-
->>>>>>> 9b657093
     ymin: float
     ymax: float
     ylen: float
@@ -1036,9 +974,6 @@
 
     def __mul__(self, other: "Location") -> "Location":
 
-<<<<<<< HEAD
-        return Location(self.wrapped * other.wrapped)
-=======
         return Location(self.wrapped * other.wrapped)
 
     def toTuple(self) -> Tuple[Tuple[float, float, float], Tuple[float, float, float]]:
@@ -1051,5 +986,4 @@
         rv_trans = (trans.X(), trans.Y(), trans.Z())
         rv_rot = rot.GetEulerAngles(gp_EulerSequence.gp_Extrinsic_XYZ)
 
-        return rv_trans, rv_rot
->>>>>>> 9b657093
+        return rv_trans, rv_rot