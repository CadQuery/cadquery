<<<<<<< HEAD
from OCC.Core.Display.WebGl.x3dom_renderer import X3DExporter
from OCC.Core.gp import gp_Quaternion, gp_Vec
=======
from OCC.Display.WebGl.x3dom_renderer import X3DExporter
from OCC.gp import gp_Quaternion, gp_Vec
>>>>>>> 703b9ab4
from uuid import uuid4
from math import tan
from xml.etree import ElementTree

from .geom import BoundBox

BOILERPLATE = \
'''
<link rel='stylesheet' type='text/css' href='http://www.x3dom.org/download/x3dom.css'></link>
<div style='height: {height}px; width: 100%;' width='100%' height='{height}px'>
    <x3d style='height: {height}px; width: 100%;' id='{id}' width='100%' height='{height}px'>
        <scene>
            <Viewpoint  position='{x},{y},{z}' centerOfRotation='{x0} {y0} {z0}' orientation='{rot}' fieldOfView='{fov}'></Viewpoint>
            {src}
        </scene>
    </x3d>
</div>
<script>
    if (document.getElementById('X3DOM_JS_MODULE') == null){{
        var scr  = document.createElement('script');
        head = document.head || document.getElementsByTagName('head')[0];
        scr.src = 'http://www.x3dom.org/download/x3dom.js';
        scr.async = false;
        scr.id = 'X3DOM_JS_MODULE';
        scr.onload = function () {{
           x3dom.reload();
        }}
        head.insertBefore(scr, head.lastChild);
    }}
    else if (typeof x3dom != 'undefined') {{ //call reload only if x3dom already loaded
        x3dom.reload();
    }}

    //document.getElementById('{id}').runtime.fitAll()
</script>
'''

#https://stackoverflow.com/questions/950087/how-do-i-include-a-javascript-file-in-another-javascript-file
#better if else

ROT = (0.77,0.3,0.55,1.28)
ROT = (0.,0,0,1.)
FOV = 0.2

def add_x3d_boilerplate(src, height=400, center=(0,0,0), d=(0,0,15), fov=FOV, rot='{} {} {} {} '.format(*ROT)):

    return BOILERPLATE.format(src=src,
                              id=uuid4(),
                              height=height,
                              x=d[0],
                              y=d[1],
                              z=d[2],
                              x0=center[0],
                              y0=center[1],
                              z0=center[2],
                              fov=fov,
                              rot=rot)

def x3d_display(shape,
                vertex_shader=None,
                fragment_shader=None,
                export_edges=True,
                color=(1,1,0),
                specular_color=(1,1,1),
                shininess=0.4,
                transparency=0.4,
                line_color=(0,0,0),
                line_width=2.,
                mesh_quality=.3):

        # Export to XML <Scene> tag
        exporter = X3DExporter(shape,
                               vertex_shader,
                               fragment_shader,
                               export_edges,
                               color,
                               specular_color,
                               shininess,
                               transparency,
                               line_color,
                               line_width,
                               mesh_quality)

        exporter.compute()
        x3d_str = exporter.to_x3dfile_string(shape_id=0)
        xml_et = ElementTree.fromstring(x3d_str)
        scene_tag = xml_et.find('./Scene')

        # Viewport Parameters
        bb = BoundBox._fromTopoDS(shape)
        d = max(bb.xlen,bb.ylen,bb.zlen)
        c = bb.center

        vec = gp_Vec(0,0,d/1.5/tan(FOV/2))
        quat = gp_Quaternion(*ROT)
        vec = quat*(vec) + c.wrapped

        # return boilerplate + Scene
        return add_x3d_boilerplate(ElementTree.tostring(scene_tag).decode('utf-8'),
                                   d=(vec.X(),vec.Y(),vec.Z()),
                                   center=(c.x,c.y,c.z))<|MERGE_RESOLUTION|>--- conflicted
+++ resolved
@@ -1,10 +1,5 @@
-<<<<<<< HEAD
 from OCC.Core.Display.WebGl.x3dom_renderer import X3DExporter
 from OCC.Core.gp import gp_Quaternion, gp_Vec
-=======
-from OCC.Display.WebGl.x3dom_renderer import X3DExporter
-from OCC.gp import gp_Quaternion, gp_Vec
->>>>>>> 703b9ab4
 from uuid import uuid4
 from math import tan
 from xml.etree import ElementTree
