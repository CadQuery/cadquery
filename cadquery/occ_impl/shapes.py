--- conflicted
+++ resolved
@@ -6626,11 +6626,7 @@
 
 def isSubshape(s1: Shape, s2: Shape) -> bool:
     """
-<<<<<<< HEAD
     Check is s1 is a subshape of s2.
-=======
-    Check if s1 is a subshape of s2.
->>>>>>> 7221407c
     """
 
     shape_map = TopTools_IndexedDataMapOfShapeListOfShape()
