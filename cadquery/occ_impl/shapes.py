from typing import (
    Optional,
    Tuple,
    Union,
    Iterable,
    List,
    Sequence,
    Iterator,
    Dict,
    Any,
    overload,
    TypeVar,
    cast as tcast,
)
from typing_extensions import Literal, Protocol

from io import BytesIO

from vtkmodules.vtkCommonDataModel import vtkPolyData
from vtkmodules.vtkFiltersCore import vtkTriangleFilter, vtkPolyDataNormals


<<<<<<< HEAD
from ..utils import cqmultimethod as multimethod

import OCP.TopAbs as ta  # Tolopolgy type enum
=======
from .geom import Vector, VectorLike, BoundBox, Plane, Location, Matrix

from ..utils import cqmultimethod as multimethod

import OCP.TopAbs as ta  # Topology type enum
>>>>>>> b7dad5ec
import OCP.GeomAbs as ga  # Geometry type enum

from OCP.Precision import Precision

from OCP.gp import (
    gp_Vec,
    gp_Pnt,
    gp_Ax1,
    gp_Ax2,
    gp_Ax3,
    gp_Dir,
    gp_Circ,
    gp_Trsf,
    gp_Pln,
    gp_Pnt2d,
    gp_Dir2d,
    gp_Elips,
)

# Array of points (used for B-spline construction):
from OCP.TColgp import TColgp_HArray1OfPnt, TColgp_HArray2OfPnt

# Array of vectors (used for B-spline interpolation):
from OCP.TColgp import TColgp_Array1OfVec

# Array of booleans (used for B-spline interpolation):
from OCP.TColStd import TColStd_HArray1OfBoolean

# Array of floats (used for B-spline interpolation):
from OCP.TColStd import TColStd_HArray1OfReal

from OCP.BRepAdaptor import (
    BRepAdaptor_Curve,
    BRepAdaptor_CompCurve,
    BRepAdaptor_Surface
)

from OCP.BRepBuilderAPI import (
    BRepBuilderAPI_MakeVertex,
    BRepBuilderAPI_MakeEdge,
    BRepBuilderAPI_MakeFace,
    BRepBuilderAPI_MakePolygon,
    BRepBuilderAPI_MakeWire,
    BRepBuilderAPI_Sewing,
    BRepBuilderAPI_Copy,
    BRepBuilderAPI_GTransform,
    BRepBuilderAPI_Transform,
    BRepBuilderAPI_Transformed,
    BRepBuilderAPI_RightCorner,
    BRepBuilderAPI_RoundCorner,
    BRepBuilderAPI_MakeSolid,
)

# properties used to store mass calculation result
from OCP.GProp import GProp_GProps
from OCP.BRepGProp import BRepGProp_Face, BRepGProp  # used for mass calculation

from OCP.BRepPrimAPI import (
    BRepPrimAPI_MakeBox,
    BRepPrimAPI_MakeCone,
    BRepPrimAPI_MakeCylinder,
    BRepPrimAPI_MakeTorus,
    BRepPrimAPI_MakeWedge,
    BRepPrimAPI_MakePrism,
    BRepPrimAPI_MakeRevol,
    BRepPrimAPI_MakeSphere,
)
from OCP.BRepIntCurveSurface import BRepIntCurveSurface_Inter

from OCP.TopExp import TopExp_Explorer  # Topology explorer

# used for getting underlying geometry -- is this equivalent to brep adaptor?
from OCP.BRep import BRep_Tool, BRep_Builder

from OCP.TopoDS import (
    TopoDS,
    TopoDS_Shape,
    TopoDS_Builder,
    TopoDS_Compound,
    TopoDS_Iterator,
    TopoDS_Wire,
    TopoDS_Face,
    TopoDS_Edge,
    TopoDS_Vertex,
    TopoDS_Solid,
    TopoDS_Shell,
    TopoDS_CompSolid,
)

from OCP.GC import GC_MakeArcOfCircle, GC_MakeArcOfEllipse  # geometry construction
from OCP.GCE2d import GCE2d_MakeSegment
from OCP.gce import gce_MakeLin, gce_MakeDir
from OCP.GeomAPI import (
    GeomAPI_Interpolate,
    GeomAPI_ProjectPointOnSurf,
    GeomAPI_PointsToBSpline,
    GeomAPI_PointsToBSplineSurface,
)

from OCP.BRepFill import BRepFill

from OCP.BRepAlgoAPI import (
    BRepAlgoAPI_Common,
    BRepAlgoAPI_Fuse,
    BRepAlgoAPI_Cut,
    BRepAlgoAPI_BooleanOperation,
    BRepAlgoAPI_Splitter,
)

from OCP.Geom import (
    Geom_ConicalSurface,
    Geom_CylindricalSurface,
    Geom_Surface,
    Geom_Plane,
)
from OCP.Geom2d import Geom2d_Line

from OCP.BRepLib import BRepLib, BRepLib_FindSurface

from OCP.BRepOffsetAPI import (
    BRepOffsetAPI_ThruSections,
    BRepOffsetAPI_MakePipeShell,
    BRepOffsetAPI_MakeThickSolid,
    BRepOffsetAPI_MakeOffset,
)

from OCP.BRepFilletAPI import (
    BRepFilletAPI_MakeChamfer,
    BRepFilletAPI_MakeFillet,
    BRepFilletAPI_MakeFillet2d,
)

from OCP.TopTools import TopTools_IndexedDataMapOfShapeListOfShape, TopTools_ListOfShape

from OCP.TopExp import TopExp

from OCP.ShapeFix import ShapeFix_Shape, ShapeFix_Solid, ShapeFix_Face

from OCP.STEPControl import STEPControl_Writer, STEPControl_AsIs

from OCP.BRepMesh import BRepMesh_IncrementalMesh
from OCP.StlAPI import StlAPI_Writer

from OCP.ShapeUpgrade import ShapeUpgrade_UnifySameDomain

from OCP.BRepTools import BRepTools

from OCP.LocOpe import LocOpe_DPrism

from OCP.BRepCheck import BRepCheck_Analyzer

from OCP.Font import (
    Font_FontMgr,
    Font_FA_Regular,
    Font_FA_Italic,
    Font_FA_Bold,
    Font_SystemFont,
)

from OCP.StdPrs import StdPrs_BRepFont, StdPrs_BRepTextBuilder as Font_BRepTextBuilder

from OCP.NCollection import NCollection_Utf8String

from OCP.BRepFeat import BRepFeat_MakeDPrism

from OCP.BRepClass3d import BRepClass3d_SolidClassifier

from OCP.TCollection import TCollection_AsciiString

from OCP.TopLoc import TopLoc_Location

from OCP.GeomAbs import (
    GeomAbs_Shape,
    GeomAbs_C0,
    GeomAbs_Intersection,
    GeomAbs_JoinType,
)
from OCP.BRepOffsetAPI import BRepOffsetAPI_MakeFilling
from OCP.BRepOffset import BRepOffset_MakeOffset, BRepOffset_Mode

from OCP.BOPAlgo import BOPAlgo_GlueEnum

from OCP.IFSelect import IFSelect_ReturnStatus

from OCP.TopAbs import TopAbs_ShapeEnum, TopAbs_Orientation

from OCP.ShapeAnalysis import ShapeAnalysis_FreeBounds
from OCP.TopTools import TopTools_HSequenceOfShape

from OCP.GCPnts import GCPnts_AbscissaPoint

from OCP.GeomFill import (
    GeomFill_Frenet,
    GeomFill_CorrectedFrenet,
    GeomFill_TrihedronLaw,
)

from OCP.BRepProj import BRepProj_Projection
from OCP.BRepExtrema import BRepExtrema_DistShapeShape

from OCP.IVtkOCC import IVtkOCC_Shape, IVtkOCC_ShapeMesher
from OCP.IVtkVTK import IVtkVTK_ShapeData

# for catching exceptions
from OCP.Standard import Standard_NoSuchObject, Standard_Failure

<<<<<<< HEAD
from OCP.Prs3d import Prs3d_IsoAspect
from OCP.Quantity import Quantity_Color
from OCP.Aspect import Aspect_TOL_SOLID

from math import pi, sqrt
=======
from OCP.Interface import Interface_Static

from math import pi, sqrt, inf

>>>>>>> b7dad5ec
import warnings

from ..utils import deprecate

Real = Union[float, int]

TOLERANCE = 1e-6
DEG2RAD = 2 * pi / 360.0
HASH_CODE_MAX = 2147483647  # max 32bit signed int, required by OCC.Core.HashCode

shape_LUT = {
    ta.TopAbs_VERTEX: "Vertex",
    ta.TopAbs_EDGE: "Edge",
    ta.TopAbs_WIRE: "Wire",
    ta.TopAbs_FACE: "Face",
    ta.TopAbs_SHELL: "Shell",
    ta.TopAbs_SOLID: "Solid",
    ta.TopAbs_COMPSOLID: "CompSolid",
    ta.TopAbs_COMPOUND: "Compound",
}

shape_properties_LUT = {
    ta.TopAbs_VERTEX: None,
    ta.TopAbs_EDGE: BRepGProp.LinearProperties_s,
    ta.TopAbs_WIRE: BRepGProp.LinearProperties_s,
    ta.TopAbs_FACE: BRepGProp.SurfaceProperties_s,
    ta.TopAbs_SHELL: BRepGProp.SurfaceProperties_s,
    ta.TopAbs_SOLID: BRepGProp.VolumeProperties_s,
    ta.TopAbs_COMPOUND: BRepGProp.VolumeProperties_s,
}

inverse_shape_LUT = {v: k for k, v in shape_LUT.items()}

downcast_LUT = {
    ta.TopAbs_VERTEX: TopoDS.Vertex_s,
    ta.TopAbs_EDGE: TopoDS.Edge_s,
    ta.TopAbs_WIRE: TopoDS.Wire_s,
    ta.TopAbs_FACE: TopoDS.Face_s,
    ta.TopAbs_SHELL: TopoDS.Shell_s,
    ta.TopAbs_SOLID: TopoDS.Solid_s,
    ta.TopAbs_COMPSOLID: TopoDS.CompSolid_s,
    ta.TopAbs_COMPOUND: TopoDS.Compound_s,
}

geom_LUT = {
    ta.TopAbs_VERTEX: "Vertex",
    ta.TopAbs_EDGE: BRepAdaptor_Curve,
    ta.TopAbs_WIRE: "Wire",
    ta.TopAbs_FACE: BRepAdaptor_Surface,
    ta.TopAbs_SHELL: "Shell",
    ta.TopAbs_SOLID: "Solid",
    ta.TopAbs_SOLID: "CompSolid",
    ta.TopAbs_COMPOUND: "Compound",
}

geom_LUT_FACE = {
    ga.GeomAbs_Plane: "PLANE",
    ga.GeomAbs_Cylinder: "CYLINDER",
    ga.GeomAbs_Cone: "CONE",
    ga.GeomAbs_Sphere: "SPHERE",
    ga.GeomAbs_Torus: "TORUS",
    ga.GeomAbs_BezierSurface: "BEZIER",
    ga.GeomAbs_BSplineSurface: "BSPLINE",
    ga.GeomAbs_SurfaceOfRevolution: "REVOLUTION",
    ga.GeomAbs_SurfaceOfExtrusion: "EXTRUSION",
    ga.GeomAbs_OffsetSurface: "OFFSET",
    ga.GeomAbs_OtherSurface: "OTHER",
}

geom_LUT_EDGE = {
    ga.GeomAbs_Line: "LINE",
    ga.GeomAbs_Circle: "CIRCLE",
    ga.GeomAbs_Ellipse: "ELLIPSE",
    ga.GeomAbs_Hyperbola: "HYPERBOLA",
    ga.GeomAbs_Parabola: "PARABOLA",
    ga.GeomAbs_BezierCurve: "BEZIER",
    ga.GeomAbs_BSplineCurve: "BSPLINE",
    ga.GeomAbs_OffsetCurve: "OFFSET",
    ga.GeomAbs_OtherCurve: "OTHER",
}

Shapes = Literal[
    "Vertex", "Edge", "Wire", "Face", "Shell", "Solid", "CompSolid", "Compound"
]
Geoms = Literal[
    "Vertex",
    "Wire",
    "Shell",
    "Solid",
    "Compound",
    "PLANE",
    "CYLINDER",
    "CONE",
    "SPHERE",
    "TORUS",
    "BEZIER",
    "BSPLINE",
    "REVOLUTION",
    "EXTRUSION",
    "OFFSET",
    "OTHER",
    "LINE",
    "CIRCLE",
    "ELLIPSE",
    "HYPERBOLA",
    "PARABOLA",
]

T = TypeVar("T", bound="Shape")


def shapetype(obj: TopoDS_Shape) -> TopAbs_ShapeEnum:

    if obj.IsNull():
        raise ValueError("Null TopoDS_Shape object")

    return obj.ShapeType()


def downcast(obj: TopoDS_Shape) -> TopoDS_Shape:
    """
    Downcasts a TopoDS object to suitable specialized type
    """

    f_downcast: Any = downcast_LUT[shapetype(obj)]
    rv = f_downcast(obj)

    return rv


def fix(obj: TopoDS_Shape) -> TopoDS_Shape:
    """
    Fix a TopoDS object to suitable specialized type
    """

    sf = ShapeFix_Shape(obj)
    sf.Perform()

    return downcast(sf.Shape())


class Shape(object):
    """
    Represents a shape in the system. Wraps TopoDS_Shape.
    """

    wrapped: TopoDS_Shape
    forConstruction: bool

    def __init__(self, obj: TopoDS_Shape):
        self.wrapped = downcast(obj)

        self.forConstruction = False
        # Helps identify this solid through the use of an ID
        self.label = ""

    def clean(self: T) -> T:
        """Experimental clean using ShapeUpgrade"""

        upgrader = ShapeUpgrade_UnifySameDomain(self.wrapped, True, True, True)
        upgrader.AllowInternalEdges(False)
        upgrader.Build()

        return self.__class__(upgrader.Shape())

    def fix(self: T) -> T:
        """Try to fix shape if not valid"""
        if not self.isValid():
            fixed = fix(self.wrapped)

            return self.__class__(fixed)

        return self

    @classmethod
    def cast(cls, obj: TopoDS_Shape, forConstruction: bool = False) -> "Shape":
        "Returns the right type of wrapper, given a OCCT object"

        tr = None

        # define the shape lookup table for casting
        constructor_LUT = {
            ta.TopAbs_VERTEX: Vertex,
            ta.TopAbs_EDGE: Edge,
            ta.TopAbs_WIRE: Wire,
            ta.TopAbs_FACE: Face,
            ta.TopAbs_SHELL: Shell,
            ta.TopAbs_SOLID: Solid,
            ta.TopAbs_COMPSOLID: CompSolid,
            ta.TopAbs_COMPOUND: Compound,
        }

        t = shapetype(obj)
        # NB downcast is needed to handle TopoDS_Shape types
        tr = constructor_LUT[t](downcast(obj))
        tr.forConstruction = forConstruction

        return tr

    def exportStl(
        self,
        fileName: str,
        tolerance: float = 1e-3,
        angularTolerance: float = 0.1,
        ascii: bool = False,
    ) -> bool:
        """
        Exports a shape to a specified STL file.

        :param fileName: The path and file name to write the STL output to.
        :param tolerance: A linear deflection setting which limits the distance between a curve and its tessellation.
            Setting this value too low will result in large meshes that can consume computing resources.
            Setting the value too high can result in meshes with a level of detail that is too low. 
            Default is 1e-3, which is a good starting point for a range of cases.
        :param angularTolerance: Angular deflection setting which limits the angle between subsequent segments in a polyline. Default is 0.1.
        :param ascii: Export the file as ASCII (True) or binary (False) STL format.  Default is binary.
        """

        mesh = BRepMesh_IncrementalMesh(self.wrapped, tolerance, True, angularTolerance)
        mesh.Perform()

        writer = StlAPI_Writer()

        if ascii:
            writer.ASCIIMode = True
        else:
            writer.ASCIIMode = False

        return writer.Write(self.wrapped, fileName)

    def exportStep(self, fileName: str, **kwargs) -> IFSelect_ReturnStatus:
        """
        Export this shape to a STEP file.

        kwargs is used to provide optional keyword arguments to configure the exporter.

        :param fileName: Path and filename for writing.
        :param write_pcurves: Enable or disable writing parametric curves to the STEP file. Default True.

            If False, writes STEP file without pcurves. This decreases the size of the resulting STEP file.
        :type write_pcurves: boolean
        :param precision_mode: Controls the uncertainty value for STEP entities. Specify -1, 0, or 1. Default 0.
            See OCCT documentation.
        :type precision_mode: int
        """

        # Handle the extra settings for the STEP export
        pcurves = 1
        if "write_pcurves" in kwargs and not kwargs["write_pcurves"]:
            pcurves = 0
        precision_mode = kwargs["precision_mode"] if "precision_mode" in kwargs else 0

        writer = STEPControl_Writer()
        Interface_Static.SetIVal_s("write.surfacecurve.mode", pcurves)
        Interface_Static.SetIVal_s("write.precision.mode", precision_mode)
        writer.Transfer(self.wrapped, STEPControl_AsIs)

        return writer.Write(fileName)

    def exportBrep(self, f: Union[str, BytesIO]) -> bool:
        """
        Export this shape to a BREP file
        """

        rv = BRepTools.Write_s(self.wrapped, f)

        return True if rv is None else rv

    @classmethod
    def importBrep(cls, f: Union[str, BytesIO]) -> "Shape":
        """
        Import shape from a BREP file
        """
        s = TopoDS_Shape()
        builder = BRep_Builder()

        BRepTools.Read_s(s, f, builder)

        if s.IsNull():
            raise ValueError(f"Could not import {f}")

        return cls.cast(s)

    def geomType(self) -> Geoms:
        """
        Gets the underlying geometry type.

        Implementations can return any values desired, but the values the user
        uses in type filters should correspond to these.

        As an example, if a user does::

            CQ(object).faces("%mytype")

        The expectation is that the geomType attribute will return 'mytype'

        The return values depend on the type of the shape:

        | Vertex:  always 'Vertex'
        | Edge:   LINE, ARC, CIRCLE, SPLINE
        | Face:   PLANE, SPHERE, CONE
        | Solid:  'Solid'
        | Shell:  'Shell'
        | Compound: 'Compound'
        | Wire:   'Wire'

        :returns: A string according to the geometry type
        """

        tr: Any = geom_LUT[shapetype(self.wrapped)]

        if isinstance(tr, str):
            rv = tr
        elif tr is BRepAdaptor_Curve:
            rv = geom_LUT_EDGE[tr(self.wrapped).GetType()]
        else:
            rv = geom_LUT_FACE[tr(self.wrapped).GetType()]

        return tcast(Geoms, rv)

    def hashCode(self) -> int:
        """
        Returns a hashed value denoting this shape. It is computed from the
        TShape and the Location. The Orientation is not used.
        """
        return self.wrapped.HashCode(HASH_CODE_MAX)

    def isNull(self) -> bool:
        """
        Returns true if this shape is null. In other words, it references no
        underlying shape with the potential to be given a location and an
        orientation.
        """
        return self.wrapped.IsNull()

    def isSame(self, other: "Shape") -> bool:
        """
        Returns True if other and this shape are same, i.e. if they share the
        same TShape with the same Locations. Orientations may differ. Also see
        :py:meth:`isEqual`
        """
        return self.wrapped.IsSame(other.wrapped)

    def isEqual(self, other: "Shape") -> bool:
        """
        Returns True if two shapes are equal, i.e. if they share the same
        TShape with the same Locations and Orientations. Also see
        :py:meth:`isSame`.
        """
        return self.wrapped.IsEqual(other.wrapped)

    def isValid(self) -> bool:
        """
        Returns True if no defect is detected on the shape S or any of its
        subshapes. See the OCCT docs on BRepCheck_Analyzer::IsValid for a full
        description of what is checked.
        """
        return BRepCheck_Analyzer(self.wrapped).IsValid()

    def BoundingBox(
        self, tolerance: Optional[float] = None
    ) -> BoundBox:  # need to implement that in GEOM
        """
        Create a bounding box for this Shape.

        :param tolerance: Tolerance value passed to :py:class:`BoundBox`
        :returns: A :py:class:`BoundBox` object for this Shape
        """
        return BoundBox._fromTopoDS(self.wrapped, tol=tolerance)

    def mirror(
        self,
        mirrorPlane: Union[
            Literal["XY", "YX", "XZ", "ZX", "YZ", "ZY"], VectorLike
        ] = "XY",
        basePointVector: VectorLike = (0, 0, 0),
    ) -> "Shape":
        """
        Applies a mirror transform to this Shape. Does not duplicate objects
        about the plane.

        :param mirrorPlane: The direction of the plane to mirror about - one of
            'XY', 'XZ' or 'YZ'
        :param basePointVector: The origin of the plane to mirror about
        :returns: The mirrored shape
        """
        if isinstance(mirrorPlane, str):
            if mirrorPlane == "XY" or mirrorPlane == "YX":
                mirrorPlaneNormalVector = gp_Dir(0, 0, 1)
            elif mirrorPlane == "XZ" or mirrorPlane == "ZX":
                mirrorPlaneNormalVector = gp_Dir(0, 1, 0)
            elif mirrorPlane == "YZ" or mirrorPlane == "ZY":
                mirrorPlaneNormalVector = gp_Dir(1, 0, 0)
        else:
            if isinstance(mirrorPlane, tuple):
                mirrorPlaneNormalVector = gp_Dir(*mirrorPlane)
            elif isinstance(mirrorPlane, Vector):
                mirrorPlaneNormalVector = mirrorPlane.toDir()

        if isinstance(basePointVector, tuple):
            basePointVector = Vector(basePointVector)

        T = gp_Trsf()
        T.SetMirror(gp_Ax2(gp_Pnt(*basePointVector.toTuple()), mirrorPlaneNormalVector))

        return self._apply_transform(T)

    @staticmethod
    def _center_of_mass(shape: "Shape") -> Vector:

        Properties = GProp_GProps()
        BRepGProp.VolumeProperties_s(shape.wrapped, Properties)

        return Vector(Properties.CentreOfMass())

    def Center(self) -> Vector:
        """
        :returns: The point of the center of mass of this Shape
        """

        return Shape.centerOfMass(self)

    def CenterOfBoundBox(self, tolerance: Optional[float] = None) -> Vector:
        """
        :param tolerance: Tolerance passed to the :py:meth:`BoundingBox` method
        :returns: Center of the bounding box of this shape
        """
        return self.BoundingBox(tolerance=tolerance).center

    @staticmethod
    def CombinedCenter(objects: Iterable["Shape"]) -> Vector:
        """
        Calculates the center of mass of multiple objects.

        :param objects: A list of objects with mass
        """
        total_mass = sum(Shape.computeMass(o) for o in objects)
        weighted_centers = [
            Shape.centerOfMass(o).multiply(Shape.computeMass(o)) for o in objects
        ]

        sum_wc = weighted_centers[0]
        for wc in weighted_centers[1:]:
            sum_wc = sum_wc.add(wc)

        return Vector(sum_wc.multiply(1.0 / total_mass))

    @staticmethod
    def computeMass(obj: "Shape") -> float:
        """
        Calculates the 'mass' of an object.

        :param obj: Compute the mass of this object
        """
        Properties = GProp_GProps()
        calc_function = shape_properties_LUT[shapetype(obj.wrapped)]

        if calc_function:
            calc_function(obj.wrapped, Properties)
            return Properties.Mass()
        else:
            raise NotImplementedError

    @staticmethod
    def centerOfMass(obj: "Shape") -> Vector:
        """
        Calculates the center of 'mass' of an object.

        :param obj: Compute the center of mass of this object
        """
        Properties = GProp_GProps()
        calc_function = shape_properties_LUT[shapetype(obj.wrapped)]

        if calc_function:
            calc_function(obj.wrapped, Properties)
            return Vector(Properties.CentreOfMass())
        else:
            raise NotImplementedError

    @staticmethod
    def CombinedCenterOfBoundBox(objects: List["Shape"]) -> Vector:
        """
        Calculates the center of a bounding box of multiple objects.

        :param objects: A list of objects
        """
        total_mass = len(objects)

        weighted_centers = []
        for o in objects:
            weighted_centers.append(BoundBox._fromTopoDS(o.wrapped).center)

        sum_wc = weighted_centers[0]
        for wc in weighted_centers[1:]:
            sum_wc = sum_wc.add(wc)

        return Vector(sum_wc.multiply(1.0 / total_mass))

    def Closed(self) -> bool:
        """
        :returns: The closedness flag
        """
        return self.wrapped.Closed()

    def ShapeType(self) -> Shapes:
        return tcast(Shapes, shape_LUT[shapetype(self.wrapped)])

    def _entities(self, topo_type: Shapes) -> List[TopoDS_Shape]:

        out = {}  # using dict to prevent duplicates

        explorer = TopExp_Explorer(self.wrapped, inverse_shape_LUT[topo_type])

        while explorer.More():
            item = explorer.Current()
            out[
                item.HashCode(HASH_CODE_MAX)
            ] = item  # needed to avoid pseudo-duplicate entities
            explorer.Next()

        return list(out.values())

    def _entitiesFrom(
        self, child_type: Shapes, parent_type: Shapes
    ) -> Dict["Shape", List["Shape"]]:

        res = TopTools_IndexedDataMapOfShapeListOfShape()

        TopTools_IndexedDataMapOfShapeListOfShape()
        TopExp.MapShapesAndAncestors_s(
            self.wrapped,
            inverse_shape_LUT[child_type],
            inverse_shape_LUT[parent_type],
            res,
        )

        out: Dict[Shape, List[Shape]] = {}
        for i in range(1, res.Extent() + 1):
            out[Shape.cast(res.FindKey(i))] = [
                Shape.cast(el) for el in res.FindFromIndex(i)
            ]

        return out

    def Vertices(self) -> List["Vertex"]:
        """
        :returns: All the vertices in this Shape
        """

        return [Vertex(i) for i in self._entities("Vertex")]

    def Edges(self) -> List["Edge"]:
        """
        :returns: All the edges in this Shape
        """

        return [
            Edge(i)
            for i in self._entities("Edge")
            if not BRep_Tool.Degenerated_s(TopoDS.Edge_s(i))
        ]

    def Compounds(self) -> List["Compound"]:
        """
        :returns: All the compounds in this Shape
        """

        return [Compound(i) for i in self._entities("Compound")]

    def Wires(self) -> List["Wire"]:
        """
        :returns: All the wires in this Shape
        """

        return [Wire(i) for i in self._entities("Wire")]

    def Faces(self) -> List["Face"]:
        """
        :returns: All the faces in this Shape
        """

        return [Face(i) for i in self._entities("Face")]

    def Shells(self) -> List["Shell"]:
        """
        :returns: All the shells in this Shape
        """

        return [Shell(i) for i in self._entities("Shell")]

    def Solids(self) -> List["Solid"]:
        """
        :returns: All the solids in this Shape
        """

        return [Solid(i) for i in self._entities("Solid")]

    def CompSolids(self) -> List["CompSolid"]:
        """
        :returns: All the compsolids in this Shape
        """

        return [CompSolid(i) for i in self._entities("CompSolid")]

    def Area(self) -> float:
        """
        :returns: The surface area of all faces in this Shape
        """
        Properties = GProp_GProps()
        BRepGProp.SurfaceProperties_s(self.wrapped, Properties)

        return Properties.Mass()

    def Volume(self) -> float:
        """
        :returns: The volume of this Shape
        """
        # when density == 1, mass == volume
        return Shape.computeMass(self)

    def _apply_transform(self: T, Tr: gp_Trsf) -> T:

        return self.__class__(BRepBuilderAPI_Transform(self.wrapped, Tr, True).Shape())

    def rotate(
        self: T, startVector: VectorLike, endVector: VectorLike, angleDegrees: float
    ) -> T:
        """
        Rotates a shape around an axis.

        :param startVector: start point of rotation axis
        :type startVector: either a 3-tuple or a Vector
        :param endVector: end point of rotation axis
        :type endVector: either a 3-tuple or a Vector
        :param angleDegrees:  angle to rotate, in degrees
        :returns: a copy of the shape, rotated
        """
        if type(startVector) == tuple:
            startVector = Vector(startVector)

        if type(endVector) == tuple:
            endVector = Vector(endVector)

        Tr = gp_Trsf()
        Tr.SetRotation(
            gp_Ax1(
                Vector(startVector).toPnt(),
                (Vector(endVector) - Vector(startVector)).toDir(),
            ),
            angleDegrees * DEG2RAD,
        )

        return self._apply_transform(Tr)

    def translate(self: T, vector: VectorLike) -> T:
        """
        Translates this shape through a transformation.
        """

        T = gp_Trsf()
        T.SetTranslation(Vector(vector).wrapped)

        return self._apply_transform(T)

    def scale(self, factor: float) -> "Shape":
        """
        Scales this shape through a transformation.
        """

        T = gp_Trsf()
        T.SetScale(gp_Pnt(), factor)

        return self._apply_transform(T)

    def copy(self: T) -> T:
        """
        Creates a new object that is a copy of this object.
        """

        return self.__class__(BRepBuilderAPI_Copy(self.wrapped).Shape())

    def transformShape(self, tMatrix: Matrix) -> "Shape":
        """
        Transforms this Shape by tMatrix. Also see :py:meth:`transformGeometry`.

        :param tMatrix: The transformation matrix
        :returns: a copy of the object, transformed by the provided matrix,
            with all objects keeping their type
        """

        r = Shape.cast(
            BRepBuilderAPI_Transform(self.wrapped, tMatrix.wrapped.Trsf()).Shape()
        )
        r.forConstruction = self.forConstruction

        return r

    def transformGeometry(self, tMatrix: Matrix) -> "Shape":
        """
        Transforms this shape by tMatrix.

        WARNING: transformGeometry will sometimes convert lines and circles to
        splines, but it also has the ability to handle skew and stretching
        transformations.

        If your transformation is only translation and rotation, it is safer to
        use :py:meth:`transformShape`, which doesn't change the underlying type
        of the geometry, but cannot handle skew transformations.

        :param tMatrix: The transformation matrix
        :returns: a copy of the object, but with geometry transformed instead
            of just rotated.
        """
        r = Shape.cast(
            BRepBuilderAPI_GTransform(self.wrapped, tMatrix.wrapped, True).Shape()
        )
        r.forConstruction = self.forConstruction

        return r

    def location(self) -> Location:
        """
        Return the current location
        """

        return Location(self.wrapped.Location())

    def locate(self: T, loc: Location) -> T:
        """
        Apply a location in absolute sense to self
        """

        self.wrapped.Location(loc.wrapped)

        return self

    def located(self: T, loc: Location) -> T:
        """
        Apply a location in absolute sense to a copy of self
        """

        r = self.__class__(self.wrapped.Located(loc.wrapped))
        r.forConstruction = self.forConstruction

        return r

    def move(self: T, loc: Location) -> T:
        """
        Apply a location in relative sense (i.e. update current location) to self
        """

        self.wrapped.Move(loc.wrapped)

        return self

    def moved(self: T, loc: Location) -> T:
        """
        Apply a location in relative sense (i.e. update current location) to a copy of self
        """

        r = self.__class__(self.wrapped.Moved(loc.wrapped))
        r.forConstruction = self.forConstruction

        return r

    def __hash__(self) -> int:

        return self.hashCode()

    def __eq__(self, other) -> bool:

        return self.isSame(other) if isinstance(other, Shape) else False

    def _bool_op(
        self,
        args: Iterable["Shape"],
        tools: Iterable["Shape"],
        op: Union[BRepAlgoAPI_BooleanOperation, BRepAlgoAPI_Splitter],
    ) -> "Shape":
        """
        Generic boolean operation
        """

        arg = TopTools_ListOfShape()
        for obj in args:
            arg.Append(obj.wrapped)

        tool = TopTools_ListOfShape()
        for obj in tools:
            tool.Append(obj.wrapped)

        op.SetArguments(arg)
        op.SetTools(tool)

        op.SetRunParallel(True)
        op.Build()

        return Shape.cast(op.Shape())

    def cut(self, *toCut: "Shape") -> "Shape":
        """
        Remove the positional arguments from this Shape.
        """

        cut_op = BRepAlgoAPI_Cut()

        return self._bool_op((self,), toCut, cut_op)

    def fuse(
        self, *toFuse: "Shape", glue: bool = False, tol: Optional[float] = None
    ) -> "Shape":
        """
        Fuse the positional arguments with this Shape.

        :param glue: Sets the glue option for the algorithm, which allows
            increasing performance of the intersection of the input shapes
        :param tol: Additional tolerance
        """

        fuse_op = BRepAlgoAPI_Fuse()
        if glue:
            fuse_op.SetGlue(BOPAlgo_GlueEnum.BOPAlgo_GlueShift)
        if tol:
            fuse_op.SetFuzzyValue(tol)

        rv = self._bool_op((self,), toFuse, fuse_op)

        return rv

    def intersect(self, *toIntersect: "Shape") -> "Shape":
        """
        Intersection of the positional arguments and this Shape.
        """

        intersect_op = BRepAlgoAPI_Common()

        return self._bool_op((self,), toIntersect, intersect_op)

    def facesIntersectedByLine(
        self,
        point: VectorLike,
        axis: VectorLike,
        tol: float = 1e-4,
        direction: Optional[Literal["AlongAxis", "Opposite"]] = None,
    ):
        """
        Computes the intersections between the provided line and the faces of this Shape

        :point: Base point for defining a line
        :axis: Axis on which the line rest
        :tol: Intersection tolerance
        :direction: Valid values : "AlongAxis", "Opposite", if specified will ignore all faces that are not in the specified direction
        including the face where the :point: lies if it is the case

        :returns: A list of intersected faces sorted by distance from :point:
        """

        oc_point = (
            gp_Pnt(*point.toTuple()) if isinstance(point, Vector) else gp_Pnt(*point)
        )
        oc_axis = (
            gp_Dir(Vector(axis).wrapped)
            if not isinstance(axis, Vector)
            else gp_Dir(axis.wrapped)
        )

        line = gce_MakeLin(oc_point, oc_axis).Value()
        shape = self.wrapped

        intersectMaker = BRepIntCurveSurface_Inter()
        intersectMaker.Init(shape, line, tol)

        faces_dist = []  # using a list instead of a dictionary to be able to sort it
        while intersectMaker.More():
            interPt = intersectMaker.Pnt()
            interDirMk = gce_MakeDir(oc_point, interPt)

            distance = oc_point.SquareDistance(interPt)

            # interDir is not done when `oc_point` and `oc_axis` have the same coord
            if interDirMk.IsDone():
                interDir: Any = interDirMk.Value()
            else:
                interDir = None

            if direction == "AlongAxis":
                if (
                    interDir is not None
                    and not interDir.IsOpposite(oc_axis, tol)
                    and distance > tol
                ):
                    faces_dist.append((intersectMaker.Face(), distance))

            elif direction == "Opposite":
                if (
                    interDir is not None
                    and interDir.IsOpposite(oc_axis, tol)
                    and distance > tol
                ):
                    faces_dist.append((intersectMaker.Face(), distance))

            elif direction is None:
                faces_dist.append(
                    (intersectMaker.Face(), abs(distance))
                )  # will sort all intersected faces by distance whatever the direction is
            else:
                raise ValueError(
                    "Invalid direction specification.\nValid specification are 'AlongAxis' and 'Opposite'."
                )

            intersectMaker.Next()

        faces_dist.sort(key=lambda x: x[1])
        faces = [face[0] for face in faces_dist]

        return [Face(face) for face in faces]

    def split(self, *splitters: "Shape") -> "Shape":
        """
        Split this shape with the positional arguments.
        """

        split_op = BRepAlgoAPI_Splitter()

        return self._bool_op((self,), splitters, split_op)

    def distance(self, other: "Shape") -> float:
        """
        Minimal distance between two shapes
        """

        return BRepExtrema_DistShapeShape(self.wrapped, other.wrapped).Value()

    def distances(self, *others: "Shape") -> Iterator[float]:
        """
        Minimal distances to between self and other shapes
        """

        dist_calc = BRepExtrema_DistShapeShape()
        dist_calc.LoadS1(self.wrapped)

        for s in others:
            dist_calc.LoadS2(s.wrapped)
            dist_calc.Perform()

            yield dist_calc.Value()

    def mesh(self, tolerance: float, angularTolerance: float = 0.1):
        """
        Generate triangulation if none exists.
        """

        if not BRepTools.Triangulation_s(self.wrapped, tolerance):
            BRepMesh_IncrementalMesh(self.wrapped, tolerance, True, angularTolerance)

    def tessellate(
        self, tolerance: float, angularTolerance: float = 0.1
    ) -> Tuple[List[Vector], List[Tuple[int, int, int]]]:

        self.mesh(tolerance, angularTolerance)

        vertices: List[Vector] = []
        triangles: List[Tuple[int, int, int]] = []
        offset = 0

        for f in self.Faces():

            loc = TopLoc_Location()
            poly = BRep_Tool.Triangulation_s(f.wrapped, loc)
            Trsf = loc.Transformation()
            reverse = (
                True
                if f.wrapped.Orientation() == TopAbs_Orientation.TopAbs_REVERSED
                else False
            )

            # add vertices
            vertices += [
                Vector(v.X(), v.Y(), v.Z())
                for v in (poly.Node(i).Transformed(Trsf) for i in range(1, poly.NbNodes()))
            ]

            # add triangles
            triangles += [
                (
                    t.Value(1) + offset - 1,
                    t.Value(3) + offset - 1,
                    t.Value(2) + offset - 1,
                )
                if reverse
                else (
                    t.Value(1) + offset - 1,
                    t.Value(2) + offset - 1,
                    t.Value(3) + offset - 1,
                )
                for t in poly.Triangles()
            ]

            offset += poly.NbNodes()

        return vertices, triangles

    def toVtkPolyData(
        self, tolerance: Optional[float] = None, angularTolerance: Optional[float] = None
    ) -> vtkPolyData:
        """
        Convert shape to vtkPolyData
        """

        vtk_shape = IVtkOCC_Shape(self.wrapped)
        shape_data = IVtkVTK_ShapeData()
        shape_mesher = IVtkOCC_ShapeMesher()
        
        drawer = vtk_shape.Attributes()
        drawer.SetUIsoAspect(Prs3d_IsoAspect(Quantity_Color(), Aspect_TOL_SOLID, 1, 0))
        drawer.SetVIsoAspect(Prs3d_IsoAspect(Quantity_Color(), Aspect_TOL_SOLID, 1, 0))
        
        if tolerance:
            drawer.SetDeviationCoefficient(tolerance)
            
        if angularTolerance:
            drawer.SetDeviationAngle(angularTolerance)
        
        shape_mesher.Build(vtk_shape, shape_data)

        rv = shape_data.getVtkPolyData()

        # convert to triangles and split edges
        t_filter = vtkTriangleFilter()
        t_filter.SetInputData(rv)
        t_filter.Update()

        rv = t_filter.GetOutput()

        return rv

    def _repr_javascript_(self):
        """
        Jupyter 3D representation support
        """

        from .jupyter_tools import display

        return display(self)._repr_javascript_()


class ShapeProtocol(Protocol):
    @property
    def wrapped(self) -> TopoDS_Shape:
        ...

    def __init__(self, wrapped: TopoDS_Shape) -> None:
        ...

    def Faces(self) -> List["Face"]:
        ...

    def geomType(self) -> Geoms:
        ...


class Vertex(Shape):
    """
    A Single Point in Space
    """

    wrapped: TopoDS_Vertex

    def __init__(self, obj: TopoDS_Shape, forConstruction: bool = False):
        """
        Create a vertex from a FreeCAD Vertex
        """
        super(Vertex, self).__init__(obj)

        self.forConstruction = forConstruction
        self.X, self.Y, self.Z = self.toTuple()

    def toTuple(self) -> Tuple[float, float, float]:

        geom_point = BRep_Tool.Pnt_s(self.wrapped)
        return (geom_point.X(), geom_point.Y(), geom_point.Z())

    def Center(self) -> Vector:
        """
        The center of a vertex is itself!
        """
        return Vector(self.toTuple())

    @classmethod
    def makeVertex(cls, x: float, y: float, z: float) -> "Vertex":

        return cls(BRepBuilderAPI_MakeVertex(gp_Pnt(x, y, z)).Vertex())


class Mixin1DProtocol(ShapeProtocol, Protocol):
    def _geomAdaptor(self) -> Union[BRepAdaptor_Curve, BRepAdaptor_CompCurve]:
        ...


    def paramAt(self, d: float) -> float:
        ...

    def positionAt(
        self, d: float, mode: Literal["length", "parameter"] = "length",
    ) -> Vector:
        ...

    def locationAt(
        self,
        d: float,
        mode: Literal["length", "parameter"] = "length",
        frame: Literal["frenet", "corrected"] = "frenet",
        planar: bool = False,
    ) -> Location:
        ...


T1D = TypeVar("T1D", bound=Mixin1DProtocol)


class Mixin1D(object):
    def _bounds(self: Mixin1DProtocol) -> Tuple[float, float]:

        curve = self._geomAdaptor()
        return curve.FirstParameter(), curve.LastParameter()

    def startPoint(self: Mixin1DProtocol) -> Vector:
        """

        :return: a vector representing the start point of this edge

        Note, circles may have the start and end points the same
        """

        curve = self._geomAdaptor()
        umin = curve.FirstParameter()

        return Vector(curve.Value(umin))

    def endPoint(self: Mixin1DProtocol) -> Vector:
        """

        :return: a vector representing the end point of this edge.

        Note, circles may have the start and end points the same
        """

        curve = self._geomAdaptor()
        umax = curve.LastParameter()

        return Vector(curve.Value(umax))

    def paramAt(self: Mixin1DProtocol, d: float) -> float:
        """
        Compute parameter value at the specified normalized distance.

        :param d: normalized distance [0, 1]
        :return: parameter value
        """

        curve = self._geomAdaptor()

        l = GCPnts_AbscissaPoint.Length_s(curve)
        return GCPnts_AbscissaPoint(curve, l * d, curve.FirstParameter()).Parameter()

    def tangentAt(
        self: Mixin1DProtocol,
        locationParam: float = 0.5,
        mode: Literal["length", "parameter"] = "length",
    ) -> Vector:
        """
        Compute tangent vector at the specified location.

        :param locationParam: distance or parameter value (default: 0.5)
        :param mode: position calculation mode (default: parameter)
        :return: tangent vector
        """

        curve = self._geomAdaptor()

        tmp = gp_Pnt()
        res = gp_Vec()

        if mode == "length":
            param = self.paramAt(locationParam)
        else:
            param = locationParam

        curve.D1(param, tmp, res)

        return Vector(gp_Dir(res))

    def normal(self: Mixin1DProtocol) -> Vector:
        """
        Calculate the normal Vector. Only possible for planar curves.

        :return: normal vector
        """

        curve = self._geomAdaptor()
        gtype = self.geomType()

        if gtype == "CIRCLE":
            circ = curve.Circle()
            rv = Vector(circ.Axis().Direction())
        elif gtype == "ELLIPSE":
            ell = curve.Ellipse()
            rv = Vector(ell.Axis().Direction())
        else:
            fs = BRepLib_FindSurface(self.wrapped, OnlyPlane=True)
            surf = fs.Surface()

            if isinstance(surf, Geom_Plane):
                pln = surf.Pln()
                rv = Vector(pln.Axis().Direction())
            else:
                raise ValueError("Normal not defined")

        return rv

    def Center(self: Mixin1DProtocol) -> Vector:

        Properties = GProp_GProps()
        BRepGProp.LinearProperties_s(self.wrapped, Properties)

        return Vector(Properties.CentreOfMass())

    def Length(self: Mixin1DProtocol) -> float:

        return GCPnts_AbscissaPoint.Length_s(self._geomAdaptor())

    def radius(self: Mixin1DProtocol) -> float:
        """
        Calculate the radius.

        Note that when applied to a Wire, the radius is simply the radius of the first edge.

        :return: radius
        :raises ValueError: if kernel can not reduce the shape to a circular edge
        """
        geom = self._geomAdaptor()
        try:
            circ = geom.Circle()
        except (Standard_NoSuchObject, Standard_Failure) as e:
            raise ValueError("Shape could not be reduced to a circle") from e
        return circ.Radius()

    def IsClosed(self: Mixin1DProtocol) -> bool:

        return BRep_Tool.IsClosed_s(self.wrapped)

    def positionAt(
        self: Mixin1DProtocol,
        d: float,
        mode: Literal["length", "parameter"] = "length",
    ) -> Vector:
        """Generate a position along the underlying curve.
        :param d: distance or parameter value
        :param mode: position calculation mode (default: length)
        :return: A Vector on the underlying curve located at the specified d value.
        """

        curve = self._geomAdaptor()

        if mode == "length":
            param = self.paramAt(d)
        else:
            param = d

        return Vector(curve.Value(param))

    def positions(
        self: Mixin1DProtocol,
        ds: Iterable[float],
        mode: Literal["length", "parameter"] = "length",
    ) -> List[Vector]:
        """Generate positions along the underlying curve
        :param ds: distance or parameter values
        :param mode: position calculation mode (default: length)
        :return: A list of Vector objects.
        """

        return [self.positionAt(d, mode) for d in ds]

    def locationAt(
        self: Mixin1DProtocol,
        d: float,
        mode: Literal["length", "parameter"] = "length",
        frame: Literal["frenet", "corrected"] = "frenet",
        planar: bool = False,
    ) -> Location:
        """Generate a location along the underlying curve.
        :param d: distance or parameter value
        :param mode: position calculation mode (default: length)
        :param frame: moving frame calculation method (default: frenet)
        :param planar: planar mode
        :return: A Location object representing local coordinate system at the specified distance.
        """

        curve = self._geomAdaptor()

        if mode == "length":
            param = self.paramAt(d)
        else:
            param = d

        law: GeomFill_TrihedronLaw
        if frame == "frenet":
            law = GeomFill_Frenet()
        else:
            law = GeomFill_CorrectedFrenet()

        law.SetCurve(curve)

        tangent, normal, binormal = gp_Vec(), gp_Vec(), gp_Vec()

        law.D0(param, tangent, normal, binormal)
        pnt = curve.Value(param)

        T = gp_Trsf()
        if planar:
            T.SetTransformation(
                gp_Ax3(pnt, gp_Dir(0, 0, 1), gp_Dir(normal.XYZ())), gp_Ax3()
            )
        else:
            T.SetTransformation(
                gp_Ax3(pnt, gp_Dir(tangent.XYZ()), gp_Dir(normal.XYZ())), gp_Ax3()
            )

        return Location(TopLoc_Location(T))

    def locations(
        self: Mixin1DProtocol,
        ds: Iterable[float],
        mode: Literal["length", "parameter"] = "length",
        frame: Literal["frenet", "corrected"] = "frenet",
        planar: bool = False,
    ) -> List[Location]:
        """Generate location along the curve
        :param ds: distance or parameter values
        :param mode: position calculation mode (default: length)
        :param frame: moving frame calculation method (default: frenet)
        :param planar: planar mode
        :return: A list of Location objects representing local coordinate systems at the specified distances.
        """

        return [self.locationAt(d, mode, frame, planar) for d in ds]

    def project(
        self: T1D, face: "Face", d: VectorLike, closest: bool = True
    ) -> Union[T1D, List[T1D]]:
        """
        Project onto a face along the specified direction
        """

        bldr = BRepProj_Projection(self.wrapped, face.wrapped, Vector(d).toDir())
        shapes = Compound(bldr.Shape())

        # select the closest projection if requested
        rv: Union[T1D, List[T1D]]

        if closest:

            dist_calc = BRepExtrema_DistShapeShape()
            dist_calc.LoadS1(self.wrapped)

            min_dist = inf

            for el in shapes:
                dist_calc.LoadS2(el.wrapped)
                dist_calc.Perform()
                dist = dist_calc.Value()

                if dist < min_dist:
                    min_dist = dist
                    rv = tcast(T1D, el)

        else:
            rv = [tcast(T1D, el) for el in shapes]

        return rv


class Edge(Shape, Mixin1D):
    """
    A trimmed curve that represents the border of a face
    """

    wrapped: TopoDS_Edge

    def _geomAdaptor(self) -> BRepAdaptor_Curve:
        """
        Return the underlying geometry
        """

        return BRepAdaptor_Curve(self.wrapped)

    def close(self) -> Union["Edge", "Wire"]:
        """
        Close an Edge
        """
        rv: Union[Wire, Edge]

        if not self.IsClosed():
            rv = Wire.assembleEdges((self,)).close()
        else:
            rv = self

        return rv

    def arcCenter(self) -> Vector:
        """
        Center of an underlying circle or ellipse geometry.
        """

        g = self.geomType()
        a = self._geomAdaptor()

        if g == "CIRCLE":
            rv = Vector(a.Circle().Position().Location())
        elif g == "ELLIPSE":
            rv = Vector(a.Ellipse().Position().Location())
        else:
            raise ValueError(f"{g} has no arc center")

        return rv

    @classmethod
    def makeCircle(
        cls,
        radius: float,
        pnt: VectorLike = Vector(0, 0, 0),
        dir: VectorLike = Vector(0, 0, 1),
        angle1: float = 360.0,
        angle2: float = 360,
        orientation=True,
    ) -> "Edge":
        pnt = Vector(pnt)
        dir = Vector(dir)

        circle_gp = gp_Circ(gp_Ax2(pnt.toPnt(), dir.toDir()), radius)

        if angle1 == angle2:  # full circle case
            return cls(BRepBuilderAPI_MakeEdge(circle_gp).Edge())
        else:  # arc case
            circle_geom = GC_MakeArcOfCircle(
                circle_gp, angle1 * DEG2RAD, angle2 * DEG2RAD, orientation
            ).Value()
            return cls(BRepBuilderAPI_MakeEdge(circle_geom).Edge())

    @classmethod
    def makeEllipse(
        cls,
        x_radius: float,
        y_radius: float,
        pnt: VectorLike = Vector(0, 0, 0),
        dir: VectorLike = Vector(0, 0, 1),
        xdir: VectorLike = Vector(1, 0, 0),
        angle1: float = 360.0,
        angle2: float = 360.0,
        sense: Literal[-1, 1] = 1,
    ) -> "Edge":
        """
        Makes an Ellipse centered at the provided point, having normal in the provided direction.

        :param cls:
        :param x_radius: x radius of the ellipse (along the x-axis of plane the ellipse should lie in)
        :param y_radius: y radius of the ellipse (along the y-axis of plane the ellipse should lie in)
        :param pnt: vector representing the center of the ellipse
        :param dir: vector representing the direction of the plane the ellipse should lie in
        :param angle1: start angle of arc
        :param angle2: end angle of arc (angle2 == angle1 return closed ellipse = default)
        :param sense: clockwise (-1) or counter clockwise (1)
        :return: an Edge
        """

        pnt_p = Vector(pnt).toPnt()
        dir_d = Vector(dir).toDir()
        xdir_d = Vector(xdir).toDir()

        ax1 = gp_Ax1(pnt_p, dir_d)
        ax2 = gp_Ax2(pnt_p, dir_d, xdir_d)

        if y_radius > x_radius:
            # swap x and y radius and rotate by 90° afterwards to create an ellipse with x_radius < y_radius
            correction_angle = 90.0 * DEG2RAD
            ellipse_gp = gp_Elips(ax2, y_radius, x_radius).Rotated(
                ax1, correction_angle
            )
        else:
            correction_angle = 0.0
            ellipse_gp = gp_Elips(ax2, x_radius, y_radius)

        if angle1 == angle2:  # full ellipse case
            ellipse = cls(BRepBuilderAPI_MakeEdge(ellipse_gp).Edge())
        else:  # arc case
            # take correction_angle into account
            ellipse_geom = GC_MakeArcOfEllipse(
                ellipse_gp,
                angle1 * DEG2RAD - correction_angle,
                angle2 * DEG2RAD - correction_angle,
                sense == 1,
            ).Value()
            ellipse = cls(BRepBuilderAPI_MakeEdge(ellipse_geom).Edge())

        return ellipse

    @classmethod
    def makeSpline(
        cls,
        listOfVector: List[Vector],
        tangents: Optional[Sequence[Vector]] = None,
        periodic: bool = False,
        parameters: Optional[Sequence[float]] = None,
        scale: bool = True,
        tol: float = 1e-6,
    ) -> "Edge":
        """
        Interpolate a spline through the provided points.

        :param listOfVector: a list of Vectors that represent the points
        :param tangents: tuple of Vectors specifying start and finish tangent
        :param periodic: creation of periodic curves
        :param parameters: the value of the parameter at each interpolation point. (The interpolated
          curve is represented as a vector-valued function of a scalar parameter.) If periodic ==
          True, then len(parameters) must be len(intepolation points) + 1, otherwise len(parameters)
          must be equal to len(interpolation points).
        :param scale: whether to scale the specified tangent vectors before interpolating. Each
          tangent is scaled, so it's length is equal to the derivative of the Lagrange interpolated
          curve. I.e., set this to True, if you want to use only the direction of the tangent
          vectors specified by ``tangents``, but not their magnitude.
        :param tol: tolerance of the algorithm (consult OCC documentation). Used to check that the
          specified points are not too close to each other, and that tangent vectors are not too
          short. (In either case interpolation may fail.)
        :return: an Edge
        """
        pnts = TColgp_HArray1OfPnt(1, len(listOfVector))
        for ix, v in enumerate(listOfVector):
            pnts.SetValue(ix + 1, v.toPnt())

        if parameters is None:
            spline_builder = GeomAPI_Interpolate(pnts, periodic, tol)
        else:
            if len(parameters) != (len(listOfVector) + periodic):
                raise ValueError(
                    "There must be one parameter for each interpolation point "
                    "(plus one if periodic), or none specified. Parameter count: "
                    f"{len(parameters)}, point count: {len(listOfVector)}"
                )
            parameters_array = TColStd_HArray1OfReal(1, len(parameters))
            for p_index, p_value in enumerate(parameters):
                parameters_array.SetValue(p_index + 1, p_value)

            spline_builder = GeomAPI_Interpolate(pnts, parameters_array, periodic, tol)

        if tangents:
            if len(tangents) == 2 and len(listOfVector) != 2:
                # Specify only initial and final tangent:
                t1, t2 = tangents
                spline_builder.Load(t1.wrapped, t2.wrapped, scale)
            else:
                if len(tangents) != len(listOfVector):
                    raise ValueError(
                        f"There must be one tangent for each interpolation point, "
                        f"or just two end point tangents. Tangent count: "
                        f"{len(tangents)}, point count: {len(listOfVector)}"
                    )

                # Specify a tangent for each interpolation point:
                tangents_array = TColgp_Array1OfVec(1, len(tangents))
                tangent_enabled_array = TColStd_HArray1OfBoolean(1, len(tangents))
                for t_index, t_value in enumerate(tangents):
                    tangent_enabled_array.SetValue(t_index + 1, t_value is not None)
                    tangent_vec = t_value if t_value is not None else Vector()
                    tangents_array.SetValue(t_index + 1, tangent_vec.wrapped)

                spline_builder.Load(tangents_array, tangent_enabled_array, scale)

        spline_builder.Perform()
        if not spline_builder.IsDone():
            raise ValueError("B-spline interpolation failed")

        spline_geom = spline_builder.Curve()

        return cls(BRepBuilderAPI_MakeEdge(spline_geom).Edge())

    @classmethod
    def makeSplineApprox(
        cls,
        listOfVector: List[Vector],
        tol: float = 1e-3,
        smoothing: Optional[Tuple[float, float, float]] = None,
        minDeg: int = 1,
        maxDeg: int = 6,
    ) -> "Edge":
        """
        Approximate a spline through the provided points.

        :param listOfVector: a list of Vectors that represent the points
        :param tol: tolerance of the algorithm (consult OCC documentation).
        :param smoothing: optional tuple of 3 weights use for variational smoothing (default: None)
        :param minDeg: minimum spline degree. Enforced only when smothing is None (default: 1)
        :param maxDeg: maximum spline degree (default: 6)
        :return: an Edge
        """
        pnts = TColgp_HArray1OfPnt(1, len(listOfVector))
        for ix, v in enumerate(listOfVector):
            pnts.SetValue(ix + 1, v.toPnt())

        if smoothing:
            spline_builder = GeomAPI_PointsToBSpline(
                pnts, *smoothing, DegMax=maxDeg, Tol3D=tol
            )
        else:
            spline_builder = GeomAPI_PointsToBSpline(
                pnts, DegMin=minDeg, DegMax=maxDeg, Tol3D=tol
            )

        if not spline_builder.IsDone():
            raise ValueError("B-spline approximation failed")

        spline_geom = spline_builder.Curve()

        return cls(BRepBuilderAPI_MakeEdge(spline_geom).Edge())

    @classmethod
    def makeThreePointArc(
        cls, v1: VectorLike, v2: VectorLike, v3: VectorLike
    ) -> "Edge":
        """
        Makes a three point arc through the provided points
        :param cls:
        :param v1: start vector
        :param v2: middle vector
        :param v3: end vector
        :return: an edge object through the three points
        """
        circle_geom = GC_MakeArcOfCircle(
            Vector(v1).toPnt(), Vector(v2).toPnt(), Vector(v3).toPnt()
        ).Value()

        return cls(BRepBuilderAPI_MakeEdge(circle_geom).Edge())

    @classmethod
    def makeTangentArc(cls, v1: VectorLike, v2: VectorLike, v3: VectorLike) -> "Edge":
        """
        Makes a tangent arc from point v1, in the direction of v2 and ends at
        v3.
        :param cls:
        :param v1: start vector
        :param v2: tangent vector
        :param v3: end vector
        :return: an edge
        """
        circle_geom = GC_MakeArcOfCircle(
            Vector(v1).toPnt(), Vector(v2).wrapped, Vector(v3).toPnt()
        ).Value()

        return cls(BRepBuilderAPI_MakeEdge(circle_geom).Edge())

    @classmethod
    def makeLine(cls, v1: VectorLike, v2: VectorLike) -> "Edge":
        """
        Create a line between two points
        :param v1: Vector that represents the first point
        :param v2: Vector that represents the second point
        :return: A linear edge between the two provided points
        """
        return cls(
            BRepBuilderAPI_MakeEdge(Vector(v1).toPnt(), Vector(v2).toPnt()).Edge()
        )


class Wire(Shape, Mixin1D):
    """
    A series of connected, ordered Edges, that typically bounds a Face
    """

    wrapped: TopoDS_Wire

    def _geomAdaptor(self) -> BRepAdaptor_CompCurve:
        """
        Return the underlying geometry
        """

        return BRepAdaptor_CompCurve(self.wrapped)

    def close(self) -> "Wire":
        """
        Close a Wire
        """

        if not self.IsClosed():
            e = Edge.makeLine(self.endPoint(), self.startPoint())
            rv = Wire.combine((self, e))[0]
        else:
            rv = self

        return rv

    @classmethod
    def combine(
        cls, listOfWires: Iterable[Union["Wire", Edge]], tol: float = 1e-9
    ) -> List["Wire"]:
        """
        Attempt to combine a list of wires and edges into a new wire.
        :param cls:
        :param listOfWires:
        :param tol: default 1e-9
        :return: List[Wire]
        """

        edges_in = TopTools_HSequenceOfShape()
        wires_out = TopTools_HSequenceOfShape()

        for e in Compound.makeCompound(listOfWires).Edges():
            edges_in.Append(e.wrapped)

        ShapeAnalysis_FreeBounds.ConnectEdgesToWires_s(edges_in, tol, False, wires_out)

        return [cls(el) for el in wires_out]

    @classmethod
    def assembleEdges(cls, listOfEdges: Iterable[Edge]) -> "Wire":
        """
        Attempts to build a wire that consists of the edges in the provided list
        :param cls:
        :param listOfEdges: a list of Edge objects. The edges are not to be consecutive.
        :return: a wire with the edges assembled
        :BRepBuilderAPI_MakeWire::Error() values
            :BRepBuilderAPI_WireDone = 0
            :BRepBuilderAPI_EmptyWire = 1
            :BRepBuilderAPI_DisconnectedWire = 2
            :BRepBuilderAPI_NonManifoldWire = 3
        """
        wire_builder = BRepBuilderAPI_MakeWire()

        occ_edges_list = TopTools_ListOfShape()
        for e in listOfEdges:
            occ_edges_list.Append(e.wrapped)
        wire_builder.Add(occ_edges_list)

        wire_builder.Build()

        if not wire_builder.IsDone():
            w = (
                "BRepBuilderAPI_MakeWire::Error(): returns the construction status. BRepBuilderAPI_WireDone if the wire is built, or another value of the BRepBuilderAPI_WireError enumeration indicating why the construction failed = "
                + str(wire_builder.Error())
            )
            warnings.warn(w)

        return cls(wire_builder.Wire())

    @classmethod
    def makeCircle(
        cls, radius: float, center: VectorLike, normal: VectorLike
    ) -> "Wire":
        """
        Makes a Circle centered at the provided point, having normal in the provided direction
        :param radius: floating point radius of the circle, must be > 0
        :param center: vector representing the center of the circle
        :param normal: vector representing the direction of the plane the circle should lie in
        :return:
        """

        circle_edge = Edge.makeCircle(radius, center, normal)
        w = cls.assembleEdges([circle_edge])
        return w

    @classmethod
    def makeEllipse(
        cls,
        x_radius: float,
        y_radius: float,
        center: VectorLike,
        normal: VectorLike,
        xDir: VectorLike,
        angle1: float = 360.0,
        angle2: float = 360.0,
        rotation_angle: float = 0.0,
        closed: bool = True,
    ) -> "Wire":
        """
        Makes an Ellipse centered at the provided point, having normal in the provided direction
        :param x_radius: floating point major radius of the ellipse (x-axis), must be > 0
        :param y_radius: floating point minor radius of the ellipse (y-axis), must be > 0
        :param center: vector representing the center of the circle
        :param normal: vector representing the direction of the plane the circle should lie in
        :param angle1: start angle of arc
        :param angle2: end angle of arc
        :param rotation_angle: angle to rotate the created ellipse / arc
        :return: Wire
        """

        ellipse_edge = Edge.makeEllipse(
            x_radius, y_radius, center, normal, xDir, angle1, angle2
        )

        if angle1 != angle2 and closed:
            line = Edge.makeLine(ellipse_edge.endPoint(), ellipse_edge.startPoint())
            w = cls.assembleEdges([ellipse_edge, line])
        else:
            w = cls.assembleEdges([ellipse_edge])

        if rotation_angle != 0.0:
            w = w.rotate(center, Vector(center) + Vector(normal), rotation_angle)

        return w

    @classmethod
    def makePolygon(
        cls, listOfVertices: Iterable[VectorLike], forConstruction: bool = False,
    ) -> "Wire":
        # convert list of tuples into Vectors.
        wire_builder = BRepBuilderAPI_MakePolygon()

        for v in listOfVertices:
            wire_builder.Add(Vector(v).toPnt())

        w = cls(wire_builder.Wire())
        w.forConstruction = forConstruction

        return w

    @classmethod
    def makeHelix(
        cls,
        pitch: float,
        height: float,
        radius: float,
        center: VectorLike = Vector(0, 0, 0),
        dir: VectorLike = Vector(0, 0, 1),
        angle: float = 360.0,
        lefthand: bool = False,
    ) -> "Wire":
        """
        Make a helix with a given pitch, height and radius
        By default a cylindrical surface is used to create the helix. If
        the fourth parameter is set (the apex given in degree) a conical surface is used instead'
        """

        # 1. build underlying cylindrical/conical surface
        if angle == 360.0:
            geom_surf: Geom_Surface = Geom_CylindricalSurface(
                gp_Ax3(Vector(center).toPnt(), Vector(dir).toDir()), radius
            )
        else:
            geom_surf = Geom_ConicalSurface(
                gp_Ax3(Vector(center).toPnt(), Vector(dir).toDir()),
                angle * DEG2RAD,
                radius,
            )

        # 2. construct an segment in the u,v domain
        if lefthand:
            geom_line = Geom2d_Line(gp_Pnt2d(0.0, 0.0), gp_Dir2d(-2 * pi, pitch))
        else:
            geom_line = Geom2d_Line(gp_Pnt2d(0.0, 0.0), gp_Dir2d(2 * pi, pitch))

        # 3. put it together into a wire
        n_turns = height / pitch
        u_start = geom_line.Value(0.0)
        u_stop = geom_line.Value(n_turns * sqrt((2 * pi) ** 2 + pitch ** 2))
        geom_seg = GCE2d_MakeSegment(u_start, u_stop).Value()

        e = BRepBuilderAPI_MakeEdge(geom_seg, geom_surf).Edge()

        # 4. Convert to wire and fix building 3d geom from 2d geom
        w = BRepBuilderAPI_MakeWire(e).Wire()
        BRepLib.BuildCurves3d_s(w, 1e-6, MaxSegment=2000)  # NB: preliminary values

        return cls(w)

    def stitch(self, other: "Wire") -> "Wire":
        """Attempt to stich wires"""

        wire_builder = BRepBuilderAPI_MakeWire()
        wire_builder.Add(TopoDS.Wire_s(self.wrapped))
        wire_builder.Add(TopoDS.Wire_s(other.wrapped))
        wire_builder.Build()

        return self.__class__(wire_builder.Wire())

    def offset2D(
        self, d: float, kind: Literal["arc", "intersection", "tangent"] = "arc"
    ) -> List["Wire"]:
        """Offsets a planar wire"""

        kind_dict = {
            "arc": GeomAbs_JoinType.GeomAbs_Arc,
            "intersection": GeomAbs_JoinType.GeomAbs_Intersection,
            "tangent": GeomAbs_JoinType.GeomAbs_Tangent,
        }

        offset = BRepOffsetAPI_MakeOffset()
        offset.Init(kind_dict[kind])
        offset.AddWire(self.wrapped)
        offset.Perform(d)

        obj = downcast(offset.Shape())

        if isinstance(obj, TopoDS_Compound):
            rv = [self.__class__(el.wrapped) for el in Compound(obj)]
        else:
            rv = [self.__class__(obj)]

        return rv

    def fillet2D(self, radius: float, vertices: Iterable[Vertex]) -> "Wire":
        """
        Apply 2D fillet to a wire
        """

        f = Face.makeFromWires(self)

        return f.fillet2D(radius, vertices).outerWire()

    def chamfer2D(self, d: float, vertices: Iterable[Vertex]) -> "Wire":
        """
        Apply 2D chamfer to a wire
        """

        f = Face.makeFromWires(self)

        return f.chamfer2D(d, vertices).outerWire()


class Face(Shape):
    """
    a bounded surface that represents part of the boundary of a solid
    """

    wrapped: TopoDS_Face

    def _geomAdaptor(self) -> Geom_Surface:
        """
        Return the underlying geometry
        """
        return BRep_Tool.Surface_s(self.wrapped)

    def _uvBounds(self) -> Tuple[float, float, float, float]:

        return BRepTools.UVBounds_s(self.wrapped)

    def normalAt(self, locationVector: Optional[Vector] = None) -> Vector:
        """
        Computes the normal vector at the desired location on the face.

        :returns: a  vector representing the direction
        :param locationVector: the location to compute the normal at. If none, the center of the face is used.
        :type locationVector: a vector that lies on the surface.
        """
        # get the geometry
        surface = self._geomAdaptor()

        if locationVector is None:
            u0, u1, v0, v1 = self._uvBounds()
            u = 0.5 * (u0 + u1)
            v = 0.5 * (v0 + v1)
        else:
            # project point on surface
            projector = GeomAPI_ProjectPointOnSurf(locationVector.toPnt(), surface)

            u, v = projector.LowerDistanceParameters()

        p = gp_Pnt()
        vn = gp_Vec()
        BRepGProp_Face(self.wrapped).Normal(u, v, p, vn)

        return Vector(vn)

    def Center(self) -> Vector:

        Properties = GProp_GProps()
        BRepGProp.SurfaceProperties_s(self.wrapped, Properties)

        return Vector(Properties.CentreOfMass())

    def outerWire(self) -> Wire:

        return Wire(BRepTools.OuterWire_s(self.wrapped))

    def innerWires(self) -> List[Wire]:

        outer = self.outerWire()

        return [w for w in self.Wires() if not w.isSame(outer)]

    @classmethod
    def makeNSidedSurface(
        cls,
        edges: Iterable[Union[Edge, Wire]],
        constraints: Iterable[Union[Edge, Wire, VectorLike, gp_Pnt]],
        continuity: GeomAbs_Shape = GeomAbs_C0,
        degree: int = 3,
        nbPtsOnCur: int = 15,
        nbIter: int = 2,
        anisotropy: bool = False,
        tol2d: float = 0.00001,
        tol3d: float = 0.0001,
        tolAng: float = 0.01,
        tolCurv: float = 0.1,
        maxDeg: int = 8,
        maxSegments: int = 9,
    ) -> "Face":
        """
        Returns a surface enclosed by a closed polygon defined by 'edges' and going through 'points'.
        :param constraints
        :type points: list of constraints (points or edges)
        :param edges
        :type edges: list of Edge
        :param continuity=GeomAbs_C0
        :type continuity: OCC.Core.GeomAbs continuity condition
        :param Degree = 3 (OCCT default)
        :type Degree: Integer >= 2
        :param NbPtsOnCur = 15 (OCCT default)
        :type: NbPtsOnCur Integer >= 15
        :param NbIter = 2 (OCCT default)
        :type: NbIterInteger >= 2
        :param Anisotropie = False (OCCT default)
        :type Anisotropie: Boolean
        :param: Tol2d = 0.00001 (OCCT default)
        :type Tol2d: float > 0
        :param Tol3d = 0.0001 (OCCT default)
        :type Tol3dReal: float > 0
        :param TolAng = 0.01 (OCCT default)
        :type TolAngReal: float > 0
        :param TolCurv = 0.1 (OCCT default)
        :type TolCurvReal: float > 0
        :param MaxDeg = 8 (OCCT default)
        :type MaxDegInteger: Integer >= 2 (?)
        :param MaxSegments = 9 (OCCT default)
        :type MaxSegments: Integer >= 2 (?)
        """

        n_sided = BRepOffsetAPI_MakeFilling(
            degree,
            nbPtsOnCur,
            nbIter,
            anisotropy,
            tol2d,
            tol3d,
            tolAng,
            tolCurv,
            maxDeg,
            maxSegments,
        )

        # outer edges
        for el in edges:
            if isinstance(el, Edge):
                n_sided.Add(el.wrapped, continuity)
            else:
                for el_edge in el.Edges():
                    n_sided.Add(el_edge.wrapped, continuity)

        # (inner) constraints
        for c in constraints:
            if isinstance(c, gp_Pnt):
                n_sided.Add(c)
            elif isinstance(c, Vector):
                n_sided.Add(c.toPnt())
            elif isinstance(c, tuple):
                n_sided.Add(Vector(c).toPnt())
            elif isinstance(c, Edge):
                n_sided.Add(c.wrapped, GeomAbs_C0, False)
            elif isinstance(c, Wire):
                for e in c.Edges():
                    n_sided.Add(e.wrapped, GeomAbs_C0, False)
            else:
                raise ValueError(f"Invalid constraint {c}")

        # build, fix and return
        n_sided.Build()

        face = n_sided.Shape()

        return Face(face).fix()

    @classmethod
    def makePlane(
        cls,
        length: Optional[float] = None,
        width: Optional[float] = None,
        basePnt: VectorLike = (0, 0, 0),
        dir: VectorLike = (0, 0, 1),
    ) -> "Face":
        basePnt = Vector(basePnt)
        dir = Vector(dir)

        pln_geom = gp_Pln(basePnt.toPnt(), dir.toDir())

        if length and width:
            pln_shape = BRepBuilderAPI_MakeFace(
                pln_geom, -width * 0.5, width * 0.5, -length * 0.5, length * 0.5
            ).Face()
        else:
            pln_shape = BRepBuilderAPI_MakeFace(pln_geom).Face()

        return cls(pln_shape)

    @overload
    @classmethod
    def makeRuledSurface(cls, edgeOrWire1: Edge, edgeOrWire2: Edge) -> "Face":
        ...

    @overload
    @classmethod
    def makeRuledSurface(cls, edgeOrWire1: Wire, edgeOrWire2: Wire) -> "Face":
        ...

    @classmethod
    def makeRuledSurface(cls, edgeOrWire1, edgeOrWire2):
        """
        'makeRuledSurface(Edge|Wire,Edge|Wire) -- Make a ruled surface
        Create a ruled surface out of two edges or wires. If wires are used then
        these must have the same number of edges
        """

        if isinstance(edgeOrWire1, Wire):
            return cls.cast(BRepFill.Shell_s(edgeOrWire1.wrapped, edgeOrWire2.wrapped))
        else:
            return cls.cast(BRepFill.Face_s(edgeOrWire1.wrapped, edgeOrWire2.wrapped))

    @classmethod
    def makeFromWires(cls, outerWire: Wire, innerWires: List[Wire] = []) -> "Face":
        """
        Makes a planar face from one or more wires
        """

        if innerWires and not outerWire.IsClosed():
            raise ValueError("Cannot build face(s): outer wire is not closed")

        # check if wires are coplanar
        ws = Compound.makeCompound([outerWire] + innerWires)
        if not BRepLib_FindSurface(ws.wrapped, OnlyPlane=True).Found():
            raise ValueError("Cannot build face(s): wires not planar")

        # fix outer wire
        sf_s = ShapeFix_Shape(outerWire.wrapped)
        sf_s.Perform()
        wo = TopoDS.Wire_s(sf_s.Shape())

        face_builder = BRepBuilderAPI_MakeFace(wo, True)

        for w in innerWires:
            if not w.IsClosed():
                raise ValueError("Cannot build face(s): inner wire is not closed")
            face_builder.Add(w.wrapped)

        face_builder.Build()

        if not face_builder.IsDone():
            raise ValueError(f"Cannot build face(s): {face_builder.Error()}")

        face = face_builder.Face()

        sf_f = ShapeFix_Face(face)
        sf_f.FixOrientation()
        sf_f.Perform()

        return cls(sf_f.Result())

    @classmethod
    def makeSplineApprox(
        cls,
        points: List[List[Vector]],
        tol: float = 1e-2,
        smoothing: Optional[Tuple[float, float, float]] = None,
        minDeg: int = 1,
        maxDeg: int = 3,
    ) -> "Face":
        """
        Approximate a spline surface through the provided points.

        :param points: a 2D list of Vectors that represent the points
        :param tol: tolerance of the algorithm (consult OCC documentation).
        :param smoothing: optional tuple of 3 weights use for variational smoothing (default: None)
        :param minDeg: minimum spline degree. Enforced only when smothing is None (default: 1)
        :param maxDeg: maximum spline degree (default: 6)
        :return: an Face
        """
        points_ = TColgp_HArray2OfPnt(1, len(points), 1, len(points[0]))

        for i, vi in enumerate(points):
            for j, v in enumerate(vi):
                points_.SetValue(i + 1, j + 1, v.toPnt())

        if smoothing:
            spline_builder = GeomAPI_PointsToBSplineSurface(
                points_, *smoothing, DegMax=maxDeg, Tol3D=tol
            )
        else:
            spline_builder = GeomAPI_PointsToBSplineSurface(
                points_, DegMin=minDeg, DegMax=maxDeg, Tol3D=tol
            )

        if not spline_builder.IsDone():
            raise ValueError("B-spline approximation failed")

        spline_geom = spline_builder.Surface()

        return cls(BRepBuilderAPI_MakeFace(spline_geom, Precision.Confusion_s()).Face())

    def fillet2D(self, radius: float, vertices: Iterable[Vertex]) -> "Face":
        """
        Apply 2D fillet to a face
        """

        fillet_builder = BRepFilletAPI_MakeFillet2d(self.wrapped)

        for v in vertices:
            fillet_builder.AddFillet(v.wrapped, radius)

        fillet_builder.Build()

        return self.__class__(fillet_builder.Shape())

    def chamfer2D(self, d: float, vertices: Iterable[Vertex]) -> "Face":
        """
        Apply 2D chamfer to a face
        """

        chamfer_builder = BRepFilletAPI_MakeFillet2d(self.wrapped)
        edge_map = self._entitiesFrom("Vertex", "Edge")

        for v in vertices:
            edges = edge_map[v]
            if len(edges) < 2:
                raise ValueError("Cannot chamfer at this location")

            e1, e2 = edges

            chamfer_builder.AddChamfer(
                TopoDS.Edge_s(e1.wrapped), TopoDS.Edge_s(e2.wrapped), d, d
            )

        chamfer_builder.Build()

        return self.__class__(chamfer_builder.Shape()).fix()

    def toPln(self) -> gp_Pln:
        """
        Convert this face to a gp_Pln.

        Note the Location of the resulting plane may not equal the center of this face,
        however the resulting plane will still contain the center of this face.
        """

        adaptor = BRepAdaptor_Surface(self.wrapped)
        return adaptor.Plane()

    def thicken(self, thickness: float) -> "Solid":
        """
        Return a thickened face
        """

        builder = BRepOffset_MakeOffset()

        builder.Initialize(
            self.wrapped,
            thickness,
            1.0e-6,
            BRepOffset_Mode.BRepOffset_Skin,
            False,
            False,
            GeomAbs_Intersection,
            True,
        )  # The last True is important to make solid

        builder.MakeOffsetShape()

        return Solid(builder.Shape())

    @classmethod
    def constructOn(cls, f: "Face", outer: "Wire", *inner: "Wire") -> "Face":

        bldr = BRepBuilderAPI_MakeFace(f._geomAdaptor(), outer.wrapped)

        for w in inner:
            bldr.Add(TopoDS.Wire_s(w.wrapped.Reversed()))

        return cls(bldr.Face()).fix()

    def project(self, other: "Face", d: VectorLike) -> "Face":

        outer_p = tcast(Wire, self.outerWire().project(other, d))
        inner_p = (tcast(Wire, w.project(other, d)) for w in self.innerWires())

        return self.constructOn(other, outer_p, *inner_p)


class Shell(Shape):
    """
    the outer boundary of a surface
    """

    wrapped: TopoDS_Shell

    @classmethod
    def makeShell(cls, listOfFaces: Iterable[Face]) -> "Shell":

        shell_builder = BRepBuilderAPI_Sewing()

        for face in listOfFaces:
            shell_builder.Add(face.wrapped)

        shell_builder.Perform()
        s = shell_builder.SewedShape()

        return cls(s)


TS = TypeVar("TS", bound=ShapeProtocol)


class Mixin3D(object):
    def fillet(self: Any, radius: float, edgeList: Iterable[Edge]) -> Any:
        """
        Fillets the specified edges of this solid.
        :param radius: float > 0, the radius of the fillet
        :param edgeList:  a list of Edge objects, which must belong to this solid
        :return: Filleted solid
        """
        nativeEdges = [e.wrapped for e in edgeList]

        fillet_builder = BRepFilletAPI_MakeFillet(self.wrapped)

        for e in nativeEdges:
            fillet_builder.Add(radius, e)

        return self.__class__(fillet_builder.Shape())

    def chamfer(
        self: Any, length: float, length2: Optional[float], edgeList: Iterable[Edge]
    ) -> Any:
        """
        Chamfers the specified edges of this solid.
        :param length: length > 0, the length (length) of the chamfer
        :param length2: length2 > 0, optional parameter for asymmetrical chamfer. Should be `None` if not required.
        :param edgeList:  a list of Edge objects, which must belong to this solid
        :return: Chamfered solid
        """
        nativeEdges = [e.wrapped for e in edgeList]

        # make a edge --> faces mapping
        edge_face_map = TopTools_IndexedDataMapOfShapeListOfShape()
        TopExp.MapShapesAndAncestors_s(
            self.wrapped, ta.TopAbs_EDGE, ta.TopAbs_FACE, edge_face_map
        )

        # note: we prefer 'length' word to 'radius' as opposed to FreeCAD's API
        chamfer_builder = BRepFilletAPI_MakeChamfer(self.wrapped)

        if length2:
            d1 = length
            d2 = length2
        else:
            d1 = length
            d2 = length

        for e in nativeEdges:
            face = edge_face_map.FindFromKey(e).First()
            chamfer_builder.Add(
                d1, d2, e, TopoDS.Face_s(face)
            )  # NB: edge_face_map return a generic TopoDS_Shape
        return self.__class__(chamfer_builder.Shape())

    def shell(
        self: Any,
        faceList: Optional[Iterable[Face]],
        thickness: float,
        tolerance: float = 0.0001,
        kind: Literal["arc", "intersection"] = "arc",
    ) -> Any:
        """
        Make a shelled solid of self.

        :param faceList: List of faces to be removed, which must be part of the solid. Can
          be an empty list.
        :param thickness: Floating point thickness. Positive shells outwards, negative
          shells inwards.
        :param tolerance: Modelling tolerance of the method, default=0.0001.
        :return: A shelled solid.
        """

        kind_dict = {
            "arc": GeomAbs_JoinType.GeomAbs_Arc,
            "intersection": GeomAbs_JoinType.GeomAbs_Intersection,
        }

        occ_faces_list = TopTools_ListOfShape()
        shell_builder = BRepOffsetAPI_MakeThickSolid()

        if faceList:
            for f in faceList:
                occ_faces_list.Append(f.wrapped)

        shell_builder.MakeThickSolidByJoin(
            self.wrapped,
            occ_faces_list,
            thickness,
            tolerance,
            Intersection=True,
            Join=kind_dict[kind],
        )
        shell_builder.Build()

        if faceList:
            rv = self.__class__(shell_builder.Shape())

        else:  # if no faces provided a watertight solid will be constructed
            s1 = self.__class__(shell_builder.Shape()).Shells()[0].wrapped
            s2 = self.Shells()[0].wrapped

            # s1 can be outer or inner shell depending on the thickness sign
            if thickness > 0:
                sol = BRepBuilderAPI_MakeSolid(s1, s2)
            else:
                sol = BRepBuilderAPI_MakeSolid(s2, s1)

            # fix needed for the orientations
            rv = self.__class__(sol.Shape()).fix()

        return rv

    def isInside(
        self: ShapeProtocol, point: VectorLike, tolerance: float = 1.0e-6
    ) -> bool:
        """
        Returns whether or not the point is inside a solid or compound
        object within the specified tolerance.

        :param point: tuple or Vector representing 3D point to be tested
        :param tolerance: tolerance for inside determination, default=1.0e-6
        :return: bool indicating whether or not point is within solid
        """
        if isinstance(point, Vector):
            point = point.toTuple()

        solid_classifier = BRepClass3d_SolidClassifier(self.wrapped)
        solid_classifier.Perform(gp_Pnt(*point), tolerance)

        return solid_classifier.State() == ta.TopAbs_IN or solid_classifier.IsOnAFace()

    @multimethod
    def dprism(
        self: TS,
        basis: Optional[Face],
        profiles: List[Wire],
        depth: Optional[Real] = None,
        taper: Real = 0,
        upToFace: Optional[Face] = None,
        thruAll: bool = True,
        additive: bool = True,
    ) -> "Solid":
        """
        Make a prismatic feature (additive or subtractive)

        :param basis: face to perform the operation on
        :param profiles: list of profiles
        :param depth: depth of the cut or extrusion
        :param upToFace: a face to extrude until
        :param thruAll: cut thruAll
        :return: a Solid object
        """

        sorted_profiles = sortWiresByBuildOrder(profiles)
        faces = [Face.makeFromWires(p[0], p[1:]) for p in sorted_profiles]

        return self.dprism(basis, faces, depth, taper, upToFace, thruAll, additive)

    @dprism.register
    def dprism(
        self: TS,
        basis: Optional[Face],
        faces: List[Face],
        depth: Optional[Real] = None,
        taper: Real = 0,
        upToFace: Optional[Face] = None,
        thruAll: bool = True,
        additive: bool = True,
    ) -> "Solid":

        shape: Union[TopoDS_Shape, TopoDS_Solid] = self.wrapped
        for face in faces:
            feat = BRepFeat_MakeDPrism(
                shape,
                face.wrapped,
                basis.wrapped if basis else TopoDS_Face(),
                taper * DEG2RAD,
                additive,
                False,
            )

            if upToFace is not None:
                feat.Perform(upToFace.wrapped)
            elif thruAll or depth is None:
                feat.PerformThruAll()
            else:
                feat.Perform(depth)

            shape = feat.Shape()

        return self.__class__(shape)


class Solid(Shape, Mixin3D):
    """
    a single solid
    """

    wrapped: TopoDS_Solid

    @classmethod
    @deprecate()
    def interpPlate(
        cls,
        surf_edges,
        surf_pts,
        thickness,
        degree=3,
        nbPtsOnCur=15,
        nbIter=2,
        anisotropy=False,
        tol2d=0.00001,
        tol3d=0.0001,
        tolAng=0.01,
        tolCurv=0.1,
        maxDeg=8,
        maxSegments=9,
    ) -> Union["Solid", Face]:
        """
        Returns a plate surface that is 'thickness' thick, enclosed by 'surf_edge_pts' points,  and going through 'surf_pts' points.

        :param surf_edges
        :type 1 surf_edges: list of [x,y,z] float ordered coordinates
        :type 2 surf_edges: list of ordered or unordered CadQuery wires
        :param surf_pts = [] (uses only edges if [])
        :type surf_pts: list of [x,y,z] float coordinates
        :param thickness = 0 (returns 2D surface if 0)
        :type thickness: float (may be negative or positive depending on thickening direction)
        :param Degree = 3 (OCCT default)
        :type Degree: Integer >= 2
        :param NbPtsOnCur = 15 (OCCT default)
        :type: NbPtsOnCur Integer >= 15
        :param NbIter = 2 (OCCT default)
        :type: NbIterInteger >= 2
        :param Anisotropie = False (OCCT default)
        :type Anisotropie: Boolean
        :param: Tol2d = 0.00001 (OCCT default)
        :type Tol2d: float > 0
        :param Tol3d = 0.0001 (OCCT default)
        :type Tol3dReal: float > 0
        :param TolAng = 0.01 (OCCT default)
        :type TolAngReal: float > 0
        :param TolCurv = 0.1 (OCCT default)
        :type TolCurvReal: float > 0
        :param MaxDeg = 8 (OCCT default)
        :type MaxDegInteger: Integer >= 2 (?)
        :param MaxSegments = 9 (OCCT default)
        :type MaxSegments: Integer >= 2 (?)
        """

        # POINTS CONSTRAINTS: list of (x,y,z) points, optional.
        pts_array = [gp_Pnt(*pt) for pt in surf_pts]

        # EDGE CONSTRAINTS
        # If a list of wires is provided, make a closed wire
        if not isinstance(surf_edges, list):
            surf_edges = [o.vals()[0] for o in surf_edges.all()]
            surf_edges = Wire.assembleEdges(surf_edges)
            w = surf_edges.wrapped

        # If a list of (x,y,z) points provided, build closed polygon
        if isinstance(surf_edges, list):
            e_array = [Vector(*e) for e in surf_edges]
            wire_builder = BRepBuilderAPI_MakePolygon()
            for e in e_array:  # Create polygon from edges
                wire_builder.Add(e.toPnt())
            wire_builder.Close()
            w = wire_builder.Wire()

        edges = [i for i in Shape(w).Edges()]

        # MAKE SURFACE
        continuity = GeomAbs_C0  # Fixed, changing to anything else crashes.
        face = Face.makeNSidedSurface(
            edges,
            pts_array,
            continuity,
            degree,
            nbPtsOnCur,
            nbIter,
            anisotropy,
            tol2d,
            tol3d,
            tolAng,
            tolCurv,
            maxDeg,
            maxSegments,
        )

        # THICKEN SURFACE
        if (
            abs(thickness) > 0
        ):  # abs() because negative values are allowed to set direction of thickening
            return face.thicken(thickness)

        else:  # Return 2D surface only
            return face

    @staticmethod
    def isSolid(obj: Shape) -> bool:
        """
        Returns true if the object is a solid, false otherwise
        """
        if hasattr(obj, "ShapeType"):
            if obj.ShapeType == "Solid" or (
                obj.ShapeType == "Compound" and len(obj.Solids()) > 0
            ):
                return True
        return False

    @classmethod
    def makeSolid(cls, shell: Shell) -> "Solid":

        return cls(ShapeFix_Solid().SolidFromShell(shell.wrapped))

    @classmethod
    def makeBox(
        cls,
        length: float,
        width: float,
        height: float,
        pnt: VectorLike = Vector(0, 0, 0),
        dir: VectorLike = Vector(0, 0, 1),
    ) -> "Solid":
        """
        makeBox(length,width,height,[pnt,dir]) -- Make a box located in pnt with the dimensions (length,width,height)
        By default pnt=Vector(0,0,0) and dir=Vector(0,0,1)'
        """
        return cls(
            BRepPrimAPI_MakeBox(
                gp_Ax2(Vector(pnt).toPnt(), Vector(dir).toDir()), length, width, height
            ).Shape()
        )

    @classmethod
    def makeCone(
        cls,
        radius1: float,
        radius2: float,
        height: float,
        pnt: VectorLike = Vector(0, 0, 0),
        dir: VectorLike = Vector(0, 0, 1),
        angleDegrees: float = 360,
    ) -> "Solid":
        """
        Make a cone with given radii and height
        By default pnt=Vector(0,0,0),
        dir=Vector(0,0,1) and angle=360'
        """
        return cls(
            BRepPrimAPI_MakeCone(
                gp_Ax2(Vector(pnt).toPnt(), Vector(dir).toDir()),
                radius1,
                radius2,
                height,
                angleDegrees * DEG2RAD,
            ).Shape()
        )

    @classmethod
    def makeCylinder(
        cls,
        radius: float,
        height: float,
        pnt: VectorLike = Vector(0, 0, 0),
        dir: VectorLike = Vector(0, 0, 1),
        angleDegrees: float = 360,
    ) -> "Solid":
        """
        makeCylinder(radius,height,[pnt,dir,angle]) --
        Make a cylinder with a given radius and height
        By default pnt=Vector(0,0,0),dir=Vector(0,0,1) and angle=360'
        """
        return cls(
            BRepPrimAPI_MakeCylinder(
                gp_Ax2(Vector(pnt).toPnt(), Vector(dir).toDir()),
                radius,
                height,
                angleDegrees * DEG2RAD,
            ).Shape()
        )

    @classmethod
    def makeTorus(
        cls,
        radius1: float,
        radius2: float,
        pnt: VectorLike = Vector(0, 0, 0),
        dir: VectorLike = Vector(0, 0, 1),
        angleDegrees1: float = 0,
        angleDegrees2: float = 360,
    ) -> "Solid":
        """
        makeTorus(radius1,radius2,[pnt,dir,angle1,angle2,angle]) --
        Make a torus with a given radii and angles
        By default pnt=Vector(0,0,0),dir=Vector(0,0,1),angle1=0
        ,angle1=360 and angle=360'
        """
        return cls(
            BRepPrimAPI_MakeTorus(
                gp_Ax2(Vector(pnt).toPnt(), Vector(dir).toDir()),
                radius1,
                radius2,
                angleDegrees1 * DEG2RAD,
                angleDegrees2 * DEG2RAD,
            ).Shape()
        )

    @classmethod
    def makeLoft(cls, listOfWire: List[Wire], ruled: bool = False) -> "Solid":
        """
        makes a loft from a list of wires
        The wires will be converted into faces when possible-- it is presumed that nobody ever actually
        wants to make an infinitely thin shell for a real FreeCADPart.
        """
        # the True flag requests building a solid instead of a shell.
        if len(listOfWire) < 2:
            raise ValueError("More than one wire is required")
        loft_builder = BRepOffsetAPI_ThruSections(True, ruled)

        for w in listOfWire:
            loft_builder.AddWire(w.wrapped)

        loft_builder.Build()

        return cls(loft_builder.Shape())

    @classmethod
    def makeWedge(
        cls,
        dx: float,
        dy: float,
        dz: float,
        xmin: float,
        zmin: float,
        xmax: float,
        zmax: float,
        pnt: VectorLike = Vector(0, 0, 0),
        dir: VectorLike = Vector(0, 0, 1),
    ) -> "Solid":
        """
        Make a wedge located in pnt
        By default pnt=Vector(0,0,0) and dir=Vector(0,0,1)
        """

        return cls(
            BRepPrimAPI_MakeWedge(
                gp_Ax2(Vector(pnt).toPnt(), Vector(dir).toDir()),
                dx,
                dy,
                dz,
                xmin,
                zmin,
                xmax,
                zmax,
            ).Solid()
        )

    @classmethod
    def makeSphere(
        cls,
        radius: float,
        pnt: VectorLike = Vector(0, 0, 0),
        dir: VectorLike = Vector(0, 0, 1),
        angleDegrees1: float = 0,
        angleDegrees2: float = 90,
        angleDegrees3: float = 360,
    ) -> "Shape":
        """
        Make a sphere with a given radius
        By default pnt=Vector(0,0,0), dir=Vector(0,0,1), angle1=0, angle2=90 and angle3=360
        """
        return cls(
            BRepPrimAPI_MakeSphere(
                gp_Ax2(Vector(pnt).toPnt(), Vector(dir).toDir()),
                radius,
                angleDegrees1 * DEG2RAD,
                angleDegrees2 * DEG2RAD,
                angleDegrees3 * DEG2RAD,
            ).Shape()
        )

    @classmethod
    def _extrudeAuxSpine(
        cls, wire: TopoDS_Wire, spine: TopoDS_Wire, auxSpine: TopoDS_Wire
    ) -> TopoDS_Shape:
        """
        Helper function for extrudeLinearWithRotation
        """
        extrude_builder = BRepOffsetAPI_MakePipeShell(spine)
        extrude_builder.SetMode(auxSpine, False)  # auxiliary spine
        extrude_builder.Add(wire)
        extrude_builder.Build()
        extrude_builder.MakeSolid()
        return extrude_builder.Shape()

    @multimethod
    def extrudeLinearWithRotation(
        cls,
        outerWire: Wire,
        innerWires: List[Wire],
        vecCenter: VectorLike,
        vecNormal: VectorLike,
        angleDegrees: Real,
    ) -> "Solid":
        """
        Creates a 'twisted prism' by extruding, while simultaneously rotating around the extrusion vector.

        Though the signature may appear to be similar enough to extrudeLinear to merit combining them, the
        construction methods used here are different enough that they should be separate.

        At a high level, the steps followed are:
        (1) accept a set of wires
        (2) create another set of wires like this one, but which are transformed and rotated
        (3) create a ruledSurface between the sets of wires
        (4) create a shell and compute the resulting object

        :param outerWire: the outermost wire, a cad.Wire
        :param innerWires: a list of inner wires, a list of cad.Wire
        :param vecCenter: the center point about which to rotate.  the axis of rotation is defined by
               vecNormal, located at vecCenter. ( a cad.Vector )
        :param vecNormal: a vector along which to extrude the wires ( a cad.Vector )
        :param angleDegrees: the angle to rotate through while extruding
        :return: a cad.Solid object
        """
        # make straight spine
        straight_spine_e = Edge.makeLine(vecCenter, vecCenter.add(vecNormal))
        straight_spine_w = Wire.combine([straight_spine_e,])[0].wrapped

        # make an auxiliary spine
        pitch = 360.0 / angleDegrees * vecNormal.Length
        radius = 1
        aux_spine_w = Wire.makeHelix(
            pitch, vecNormal.Length, radius, center=vecCenter, dir=vecNormal
        ).wrapped

        # extrude the outer wire
        outer_solid = cls._extrudeAuxSpine(
            outerWire.wrapped, straight_spine_w, aux_spine_w
        )

        # extrude inner wires
        inner_solids = [
            cls._extrudeAuxSpine(w.wrapped, straight_spine_w, aux_spine_w)
            for w in innerWires
        ]

        # combine the inner solids into compound
        inner_comp = Compound._makeCompound(inner_solids)

        # subtract from the outer solid
        return cls(BRepAlgoAPI_Cut(outer_solid, inner_comp).Shape())

    @classmethod
    @extrudeLinearWithRotation.register
    def extrudeLinearWithRotation(
        cls,
        face: Face,
        vecCenter: VectorLike,
        vecNormal: VectorLike,
        angleDegrees: Real,
    ) -> "Solid":

        return cls.extrudeLinearWithRotation(
            face.outerWire(), face.innerWires(), vecCenter, vecNormal, angleDegrees
        )

    @multimethod
    def extrudeLinear(
        cls,
        outerWire: Wire,
        innerWires: List[Wire],
        vecNormal: VectorLike,
        taper: Real = 0,
    ) -> "Solid":
        """
        Attempt to extrude the list of wires  into a prismatic solid in the provided direction

        :param outerWire: the outermost wire
        :param innerWires: a list of inner wires
        :param vecNormal: a vector along which to extrude the wires
        :param taper: taper angle, default=0
        :return: a Solid object

        The wires must not intersect

        Extruding wires is very non-trivial.  Nested wires imply very different geometry, and
        there are many geometries that are invalid. In general, the following conditions must be met:

        * all wires must be closed
        * there cannot be any intersecting or self-intersecting wires
        * wires must be listed from outside in
        * more than one levels of nesting is not supported reliably

        This method will attempt to sort the wires, but there is much work remaining to make this method
        reliable.
        """

        if taper == 0:
            face = Face.makeFromWires(outerWire, innerWires)
        else:
            face = Face.makeFromWires(outerWire)

        return cls.extrudeLinear(face, vecNormal, taper)

    @classmethod
    @extrudeLinear.register
    def extrudeLinear(
        cls, face: Face, vecNormal: VectorLike, taper: Real = 0,
    ) -> "Solid":

        if taper == 0:
            prism_builder: Any = BRepPrimAPI_MakePrism(
                face.wrapped, Vector(vecNormal).wrapped, True
            )
        else:
            faceNormal = face.normalAt()
            d = 1 if vecNormal.getAngle(faceNormal) < 90 * DEG2RAD else -1
            prism_builder = LocOpe_DPrism(
                face.wrapped, d * vecNormal.Length, d * taper * DEG2RAD
            )

        return cls(prism_builder.Shape())

    @multimethod
    def revolve(
        cls,
        outerWire: Wire,
        innerWires: List[Wire],
        angleDegrees: Real,
        axisStart: VectorLike,
        axisEnd: VectorLike,
    ) -> "Solid":
        """
        Attempt to revolve the list of wires into a solid in the provided direction

        :param outerWire: the outermost wire
        :param innerWires: a list of inner wires
        :param angleDegrees: the angle to revolve through.
        :type angleDegrees: float, anything less than 360 degrees will leave the shape open
        :param axisStart: the start point of the axis of rotation
        :type axisStart: tuple, a two tuple
        :param axisEnd: the end point of the axis of rotation
        :type axisEnd: tuple, a two tuple
        :return: a Solid object

        The wires must not intersect

        * all wires must be closed
        * there cannot be any intersecting or self-intersecting wires
        * wires must be listed from outside in
        * more than one levels of nesting is not supported reliably
        * the wire(s) that you're revolving cannot be centered

        This method will attempt to sort the wires, but there is much work remaining to make this method
        reliable.
        """
        face = Face.makeFromWires(outerWire, innerWires)

        return cls.revolve(face, angleDegrees, axisStart, axisEnd)

    @classmethod
    @revolve.register
    def revolve(
        cls, face: Face, angleDegrees: Real, axisStart: VectorLike, axisEnd: VectorLike,
    ) -> "Solid":

        v1 = Vector(axisStart)
        v2 = Vector(axisEnd)
        v2 = v2 - v1
        revol_builder = BRepPrimAPI_MakeRevol(
            face.wrapped, gp_Ax1(v1.toPnt(), v2.toDir()), angleDegrees * DEG2RAD, True
        )

        return cls(revol_builder.Shape())

    _transModeDict = {
        "transformed": BRepBuilderAPI_Transformed,
        "round": BRepBuilderAPI_RoundCorner,
        "right": BRepBuilderAPI_RightCorner,
    }

    @classmethod
    def _setSweepMode(
        cls,
        builder: BRepOffsetAPI_MakePipeShell,
        path: Union[Wire, Edge],
        mode: Union[Vector, Wire, Edge],
    ) -> bool:

        rotate = False

        if isinstance(mode, Vector):
            ax = gp_Ax2()
            ax.SetLocation(path.startPoint().toPnt())
            ax.SetDirection(mode.toDir())
            builder.SetMode(ax)
            rotate = True
        elif isinstance(mode, (Wire, Edge)):
            builder.SetMode(cls._toWire(mode).wrapped, True)

        return rotate

    @staticmethod
    def _toWire(p: Union[Edge, Wire]) -> Wire:

        if isinstance(p, Edge):
            rv = Wire.assembleEdges([p,])
        else:
            rv = p

        return rv

    @multimethod
    def sweep(
        cls,
        outerWire: Wire,
        innerWires: List[Wire],
        path: Union[Wire, Edge],
        makeSolid: bool = True,
        isFrenet: bool = False,
        mode: Union[Vector, Wire, Edge, None] = None,
        transitionMode: Literal["transformed", "round", "right"] = "transformed",
    ) -> "Shape":
        """
        Attempt to sweep the list of wires  into a prismatic solid along the provided path

        :param outerWire: the outermost wire
        :param innerWires: a list of inner wires
        :param path: The wire to sweep the face resulting from the wires over
        :param boolean makeSolid: return Solid or Shell (default True)
        :param boolean isFrenet: Frenet mode (default False)
        :param mode: additional sweep mode parameters.
        :param transitionMode:
            handling of profile orientation at C1 path discontinuities.
            Possible values are {'transformed','round', 'right'} (default: 'right').
        :return: a Solid object
        """
        p = cls._toWire(path)

        shapes = []
        for w in [outerWire] + innerWires:
            builder = BRepOffsetAPI_MakePipeShell(p.wrapped)

            translate = False
            rotate = False

            # handle sweep mode
            if mode:
                rotate = cls._setSweepMode(builder, path, mode)
            else:
                builder.SetMode(isFrenet)

            builder.SetTransitionMode(cls._transModeDict[transitionMode])

            builder.Add(w.wrapped, translate, rotate)

            builder.Build()
            if makeSolid:
                builder.MakeSolid()

            shapes.append(Shape.cast(builder.Shape()))

        rv, inner_shapes = shapes[0], shapes[1:]

        if inner_shapes:
            rv = rv.cut(*inner_shapes)

        return rv

    @classmethod
    @sweep.register
    def sweep(
        cls,
        face: Face,
        path: Union[Wire, Edge],
        makeSolid: bool = True,
        isFrenet: bool = False,
        mode: Union[Vector, Wire, Edge, None] = None,
        transitionMode: Literal["transformed", "round", "right"] = "transformed",
    ) -> "Shape":

        return cls.sweep(
            face.outerWire(),
            face.innerWires(),
            path,
            makeSolid,
            isFrenet,
            mode,
            transitionMode,
        )

    @classmethod
    def sweep_multi(
        cls,
        profiles: Iterable[Union[Wire, Face]],
        path: Union[Wire, Edge],
        makeSolid: bool = True,
        isFrenet: bool = False,
        mode: Union[Vector, Wire, Edge, None] = None,
    ) -> "Solid":
        """
        Multi section sweep. Only single outer profile per section is allowed.

        :param profiles: list of profiles
        :param path: The wire to sweep the face resulting from the wires over
        :param mode: additional sweep mode parameters.
        :return: a Solid object
        """
        if isinstance(path, Edge):
            w = Wire.assembleEdges([path,]).wrapped
        else:
            w = path.wrapped

        builder = BRepOffsetAPI_MakePipeShell(w)

        translate = False
        rotate = False

        if mode:
            rotate = cls._setSweepMode(builder, path, mode)
        else:
            builder.SetMode(isFrenet)

        for p in profiles:
            w = p.wrapped if isinstance(p, Wire) else p.outerWire().wrapped
            builder.Add(w, translate, rotate)

        builder.Build()

        if makeSolid:
            builder.MakeSolid()

        return cls(builder.Shape())


class CompSolid(Shape, Mixin3D):
    """
    a single compsolid
    """

    wrapped: TopoDS_CompSolid


class Compound(Shape, Mixin3D):
    """
    a collection of disconnected solids
    """

    wrapped: TopoDS_Compound

    @staticmethod
    def _makeCompound(listOfShapes: Iterable[TopoDS_Shape]) -> TopoDS_Compound:

        comp = TopoDS_Compound()
        comp_builder = TopoDS_Builder()
        comp_builder.MakeCompound(comp)

        for s in listOfShapes:
            comp_builder.Add(comp, s)

        return comp

    def remove(self, shape: Shape):
        """
        Remove the specified shape.
        """

        comp_builder = TopoDS_Builder()
        comp_builder.Remove(self.wrapped, shape.wrapped)

    @classmethod
    def makeCompound(cls, listOfShapes: Iterable[Shape]) -> "Compound":
        """
        Create a compound out of a list of shapes
        """

        return cls(cls._makeCompound((s.wrapped for s in listOfShapes)))

    @classmethod
    def makeText(
        cls,
        text: str,
        size: float,
        height: float,
        font: str = "Arial",
        fontPath: Optional[str] = None,
        kind: Literal["regular", "bold", "italic"] = "regular",
        halign: Literal["center", "left", "right"] = "center",
        valign: Literal["center", "top", "bottom"] = "center",
        position: Plane = Plane.XY(),
    ) -> "Shape":
        """
        Create a 3D text
        """

        font_kind = {
            "regular": Font_FA_Regular,
            "bold": Font_FA_Bold,
            "italic": Font_FA_Italic,
        }[kind]

        mgr = Font_FontMgr.GetInstance_s()

        if fontPath and mgr.CheckFont(TCollection_AsciiString(fontPath).ToCString()):
            font_t = Font_SystemFont(TCollection_AsciiString(fontPath))
            font_t.SetFontPath(font_kind, TCollection_AsciiString(fontPath))
            mgr.RegisterFont(font_t, True)

        else:
            font_t = mgr.FindFont(TCollection_AsciiString(font), font_kind)

        builder = Font_BRepTextBuilder()
        font_i = StdPrs_BRepFont(
            NCollection_Utf8String(font_t.FontName().ToCString()),
            font_kind,
            float(size),
        )
        text_flat = Shape(builder.Perform(font_i, NCollection_Utf8String(text)))

        bb = text_flat.BoundingBox()

        t = Vector()

        if halign == "center":
            t.x = -bb.xlen / 2
        elif halign == "right":
            t.x = -bb.xlen

        if valign == "center":
            t.y = -bb.ylen / 2
        elif valign == "top":
            t.y = -bb.ylen

        text_flat = text_flat.translate(t)

        if height != 0:
            vecNormal = text_flat.Faces()[0].normalAt() * height

            text_3d = BRepPrimAPI_MakePrism(text_flat.wrapped, vecNormal.wrapped)
            rv = cls(text_3d.Shape()).transformShape(position.rG)
        else:
            rv = text_flat.transformShape(position.rG)

        return rv

    def __iter__(self) -> Iterator[Shape]:
        """
        Iterate over subshapes.

        """

        it = TopoDS_Iterator(self.wrapped)

        while it.More():
            yield Shape.cast(it.Value())
            it.Next()

    def __bool__(self) -> bool:
        """
        Check if empty.
        """

        return TopoDS_Iterator(self.wrapped).More()

    def cut(self, *toCut: Shape) -> "Compound":
        """
        Remove a shape from another one
        """

        cut_op = BRepAlgoAPI_Cut()

        return tcast(Compound, self._bool_op(self, toCut, cut_op))

    def fuse(
        self, *toFuse: Shape, glue: bool = False, tol: Optional[float] = None
    ) -> "Compound":
        """
        Fuse shapes together
        """

        fuse_op = BRepAlgoAPI_Fuse()
        if glue:
            fuse_op.SetGlue(BOPAlgo_GlueEnum.BOPAlgo_GlueShift)
        if tol:
            fuse_op.SetFuzzyValue(tol)

        args = tuple(self) + toFuse

        if len(args) <= 1:
            rv: Shape = args[0]
        else:
            rv = self._bool_op(args[:1], args[1:], fuse_op)

        # fuse_op.RefineEdges()
        # fuse_op.FuseEdges()

        return tcast(Compound, rv)

    def intersect(self, *toIntersect: Shape) -> "Compound":
        """
        Construct shape intersection
        """

        intersect_op = BRepAlgoAPI_Common()

        return tcast(Compound, self._bool_op(self, toIntersect, intersect_op))


def sortWiresByBuildOrder(wireList: List[Wire]) -> List[List[Wire]]:
    """Tries to determine how wires should be combined into faces.

    Assume:
        The wires make up one or more faces, which could have 'holes'
        Outer wires are listed ahead of inner wires
        there are no wires inside wires inside wires
        ( IE, islands -- we can deal with that later on )
        none of the wires are construction wires

    Compute:
        one or more sets of wires, with the outer wire listed first, and inner
        ones

    Returns, list of lists.
    """

    # check if we have something to sort at all
    if len(wireList) < 2:
        return [
            wireList,
        ]

    # make a Face, NB: this might return a compound of faces
    faces = Face.makeFromWires(wireList[0], wireList[1:])

    rv = []
    for face in faces.Faces():
        rv.append([face.outerWire(),] + face.innerWires())

    return rv


def wiresToFaces(wireList: List[Wire]) -> List[Face]:
    """
    Convert wires to a list of faces.
    """

    return Face.makeFromWires(wireList[0], wireList[1:]).Faces()


def edgesToWires(edges: Iterable[Edge], tol: float = 1e-6) -> List[Wire]:
    """
    Convert edges to a list of wires.
    """

    edges_in = TopTools_HSequenceOfShape()
    wires_out = TopTools_HSequenceOfShape()

    for e in edges:
        edges_in.Append(e.wrapped)
    ShapeAnalysis_FreeBounds.ConnectEdgesToWires_s(edges_in, tol, False, wires_out)

    return [Wire(el) for el in wires_out]<|MERGE_RESOLUTION|>--- conflicted
+++ resolved
@@ -19,18 +19,11 @@
 from vtkmodules.vtkCommonDataModel import vtkPolyData
 from vtkmodules.vtkFiltersCore import vtkTriangleFilter, vtkPolyDataNormals
 
-
-<<<<<<< HEAD
+from .geom import Vector, VectorLike, BoundBox, Plane, Location, Matrix
+
 from ..utils import cqmultimethod as multimethod
 
-import OCP.TopAbs as ta  # Tolopolgy type enum
-=======
-from .geom import Vector, VectorLike, BoundBox, Plane, Location, Matrix
-
-from ..utils import cqmultimethod as multimethod
-
 import OCP.TopAbs as ta  # Topology type enum
->>>>>>> b7dad5ec
 import OCP.GeomAbs as ga  # Geometry type enum
 
 from OCP.Precision import Precision
@@ -237,18 +230,14 @@
 # for catching exceptions
 from OCP.Standard import Standard_NoSuchObject, Standard_Failure
 
-<<<<<<< HEAD
 from OCP.Prs3d import Prs3d_IsoAspect
 from OCP.Quantity import Quantity_Color
 from OCP.Aspect import Aspect_TOL_SOLID
 
-from math import pi, sqrt
-=======
 from OCP.Interface import Interface_Static
 
 from math import pi, sqrt, inf
 
->>>>>>> b7dad5ec
 import warnings
 
 from ..utils import deprecate
@@ -461,7 +450,7 @@
         :param fileName: The path and file name to write the STL output to.
         :param tolerance: A linear deflection setting which limits the distance between a curve and its tessellation.
             Setting this value too low will result in large meshes that can consume computing resources.
-            Setting the value too high can result in meshes with a level of detail that is too low. 
+            Setting the value too high can result in meshes with a level of detail that is too low.
             Default is 1e-3, which is a good starting point for a range of cases.
         :param angularTolerance: Angular deflection setting which limits the angle between subsequent segments in a polyline. Default is 0.1.
         :param ascii: Export the file as ASCII (True) or binary (False) STL format.  Default is binary.
@@ -1261,17 +1250,17 @@
         vtk_shape = IVtkOCC_Shape(self.wrapped)
         shape_data = IVtkVTK_ShapeData()
         shape_mesher = IVtkOCC_ShapeMesher()
-        
+
         drawer = vtk_shape.Attributes()
         drawer.SetUIsoAspect(Prs3d_IsoAspect(Quantity_Color(), Aspect_TOL_SOLID, 1, 0))
         drawer.SetVIsoAspect(Prs3d_IsoAspect(Quantity_Color(), Aspect_TOL_SOLID, 1, 0))
-        
+
         if tolerance:
             drawer.SetDeviationCoefficient(tolerance)
-            
+
         if angularTolerance:
             drawer.SetDeviationAngle(angularTolerance)
-        
+
         shape_mesher.Build(vtk_shape, shape_data)
 
         rv = shape_data.getVtkPolyData()
