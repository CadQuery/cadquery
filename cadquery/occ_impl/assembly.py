--- conflicted
+++ resolved
@@ -321,11 +321,7 @@
     ) -> Iterator[Tuple[Shape, str, Location, Optional[Color]]]:
         ...
 
-<<<<<<< HEAD
     def __getitem__(self, name: str) -> Self | Shape:
-=======
-    def __getitem__(self, name: str) -> Self:
->>>>>>> 7221407c
         ...
 
     def __contains__(self, name: str) -> bool:
@@ -462,10 +458,7 @@
         for child in el.children:
             _toCAF(child, subassy)
 
-<<<<<<< HEAD
-=======
         # final rv construction
->>>>>>> 7221407c
         if ancestor and el.children:
             tool.AddComponent(ancestor, subassy, el.loc.wrapped)
             rv = subassy
