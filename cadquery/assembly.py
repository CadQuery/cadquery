from functools import reduce
from typing import Union, Optional, List, Dict, Any, overload, Tuple, Iterator, cast
from typing_extensions import Literal
from uuid import uuid1 as uuid

from .cq import Workplane
from .occ_impl.shapes import Shape, Face, Edge
from .occ_impl.geom import Location, Vector
from .occ_impl.assembly import Color
from .occ_impl.solver import (
    ConstraintSolver,
    ConstraintMarker,
    Constraint as ConstraintPOD,
)
from .occ_impl.exporters.assembly import exportAssembly, exportCAF

from .selectors import _grammar as _selector_grammar

# type definitions
AssemblyObjects = Union[Shape, Workplane, None]
ConstraintKinds = Literal["Plane", "Point", "Axis"]
ExportLiterals = Literal["STEP", "XML"]

<<<<<<< HEAD
PATH_DELIM = "/"

# enitity selector grammar definiiton
def _define_grammar():

    from pyparsing import Literal as Literal, Word, Optional, alphas, alphanums, delimitedList
=======
# enitity selector grammar definiiton
def _define_grammar():

    from pyparsing import Literal as Literal, Word, Optional, alphas, alphanums
>>>>>>> a03648c8

    Separator = Literal("@").suppress()
    TagSeparator = Literal("?").suppress()

<<<<<<< HEAD
    Name = delimitedList(Word(alphas, alphanums + "_"), PATH_DELIM).setResultsName("name")
=======
    Name = Word(alphas, alphanums + "_").setResultsName("name")
>>>>>>> a03648c8
    Tag = Word(alphas, alphanums + "_").setResultsName("tag")
    Selector = _selector_grammar.setResultsName("selector")

    SelectorType = (
        Literal("solids") | Literal("faces") | Literal("edges") | Literal("vertices")
    ).setResultsName("selector_kind")

    return (
        Name
        + Optional(TagSeparator + Tag)
        + Optional(Separator + SelectorType + Separator + Selector)
    )


_grammar = _define_grammar()


class Constraint(object):
    """
    Geometrical constraint between two shapes of an assembly.
    """

    objects: Tuple[str, ...]
    args: Tuple[Shape, ...]
    sublocs: Tuple[Location, ...]
    kind: ConstraintKinds
    param: Any

    def __init__(
        self,
        objects: Tuple[str, ...],
        args: Tuple[Shape, ...],
        sublocs: Tuple[Location, ...],
        kind: ConstraintKinds,
        param: Any = None,
    ):
        """
        Construct a constraint.
        
        :param objects: object names refernced in the constraint
        :param args: subshapes (e.g. faces or edges) of the objects
        :param sublocs: locations of the objects (only relevant if the objects are nested in a sub-assembly)
        :param kind: constraint kind
        :param param: optional arbitrary paramter passed to the solver
        """

        self.objects = objects
        self.args = args
        self.sublocs = sublocs
        self.kind = kind
        self.param = param

    def _getAxis(self, arg: Shape) -> Vector:

        if isinstance(arg, Face):
            rv = arg.normalAt()
        elif isinstance(arg, Edge) and arg.geomType() != "CIRCLE":
            rv = arg.tangentAt()
        elif isinstance(arg, Edge) and arg.geomType() == "CIRCLE":
            rv = arg.normal()
        else:
            raise ValueError(f"Cannot construct Axis for {arg}")

        return rv

    def toPOD(self) -> ConstraintPOD:
        """
        Convert the constraint to a representation used by the solver.
        """

        rv: List[Tuple[ConstraintMarker, ...]] = []

        for arg, loc in zip(self.args, self.sublocs):

            arg = arg.located(loc * arg.location())

            if self.kind == "Axis":
                rv.append((self._getAxis(arg).toDir(),))
            elif self.kind == "Point":
                rv.append((arg.Center().toPnt(),))
            elif self.kind == "Plane":
                rv.append((self._getAxis(arg).toDir(), arg.Center().toPnt()))
            else:
                raise ValueError(f"Unknown constraint kind {self.kind}")

        rv.append(self.param)

        return cast(ConstraintPOD, tuple(rv))


class Assembly(object):
    """Nested assembly of Workplane and Shape objects defining their relative positions.
    """

    loc: Location
    name: str
    color: Optional[Color]
    metadata: Dict[str, Any]

    obj: AssemblyObjects
    parent: Optional["Assembly"]
    children: List["Assembly"]

    objects: Dict[str, "Assembly"]
    constraints: List[Constraint]

    def __init__(
        self,
        obj: AssemblyObjects = None,
        loc: Optional[Location] = None,
        name: Optional[str] = None,
        color: Optional[Color] = None,
    ):
        """
        construct an assembly

        :param obj: root object of the assembly (deafault: None)
        :param loc: location of the root object (deafault: None, interpreted as identity transformation)
        :param name: unique name of the root object (default: None, reasulting in an UUID being generated)
        :param color: color of the added object (default: None)
        :return: An Assembly object.
        
        
        To create an empty assembly use::
            
            assy = Assembly(None)
            
        To create one constraint a root object::
            
            b = Workplane().box(1,1,1)
            assy = Assembly(b, Location(Vector(0,0,1)), name="root")
            
        """

        self.obj = obj
        self.loc = loc if loc else Location()
        self.name = name if name else str(uuid())
        self.color = color if color else None
        self.parent = None

        self.children = []
        self.constraints = []
        self.objects = {self.name: self}

    def _change_prefix(self, prefix):
        _, delim, rest = self.name.rpartition(PATH_DELIM)
        return prefix + delim + rest

    def _add_prefix(self, path):
        return path if self.name is None else self.name + PATH_DELIM + path

    def _copy(self, name: str) -> "Assembly":
        """
        Make a deep copy of an assembly
        """

        rv = self.__class__(self.obj, self.loc, name, self.color)

        for ch in self.children:
            full_name = ch._change_prefix(name)
            ch_copy = ch._copy(full_name)
            ch_copy.parent = rv

            rv.children.append(ch_copy)
            rv.objects[full_name] = ch_copy
            rv.objects.update(ch_copy.objects)

        return rv

    @overload
    def add(
        self,
        obj: "Assembly",
        loc: Optional[Location] = None,
        name: Optional[str] = None,
        color: Optional[Color] = None,
    ) -> "Assembly":
        """
        add a subassembly to the current assembly.
        
        :param obj: subassembly to be added
        :param loc: location of the root object (deafault: None, resulting in the location stored in the subassembly being used)
        :param name: unique name of the root object (default: None, resulting in the name stored in the subassembly being used)
        :param color: color of the added object (default: None, resulting in the color stored in the subassembly being used)
        """
        ...

    @overload
    def add(
        self,
        obj: AssemblyObjects,
        loc: Optional[Location] = None,
        name: Optional[str] = None,
        color: Optional[Color] = None,
    ) -> "Assembly":
        """
        add a subassembly to the current assembly with explicit location and name
        
        :param obj: object to be added as a subassembly
        :param loc: location of the root object (deafault: None, interpreted as identity transformation)
        :param name: unique name of the root object (default: None, resulting in an UUID being generated)
        :param color: color of the added object (default: None)
        """
        ...

    def add(self, arg, **kwargs):
        """
        add a subassembly to the current assembly.
        """

        if isinstance(arg, Assembly):
            name = self._add_prefix(kwargs.get("name", arg.name))
            subassy = arg._copy(name)

            subassy.loc = kwargs.get("loc", arg.loc)
            subassy.color = kwargs.get("color", arg.color)
            subassy.parent = self

            self.children.append(subassy)
            self.objects[subassy.name] = subassy
            self.objects.update(subassy.objects)

        else:
            assy = self.__class__(arg, **kwargs)
            assy.parent = self

            self.add(assy)

        return self

    def _query_workplane(self, q: str) -> Tuple[str, Workplane]:
        """
        Execute a selector query on the assembly. 
        The query is expected to be in the following format:
        
            name[?tag][@kind@args]
            
        valid example include:
        
            obj_name @ faces @ >Z
            obj_name?tag1@faces@>Z          
            obj_name ? tag
            obj_name
        
        """

        tmp: Workplane
        res: Workplane

        query = _grammar.parseString(q, True)
        name: str = query.name

        obj = self.objects[name].obj

        if isinstance(obj, Workplane) and query.tag:
<<<<<<< HEAD
            tmp = obj.ctx.tags[query.tag]
=======
            tmp = obj._getTagged(query.tag)
>>>>>>> a03648c8
        elif isinstance(obj, (Workplane, Shape)):
            tmp = Workplane().add(obj)
        else:
            raise ValueError("Workplane or Shape required to define a constraint")

        if query.selector:
            res = getattr(tmp, query.selector_kind)(query.selector)
        else:
            res = tmp

<<<<<<< HEAD
        return name, res

    def _query(self, q: str) -> Tuple[str, Optional[Shape]]:
        """
        Execute a selector query on the assembly. 
        The query is expected to be in the following format:
        
            name[?tag][@kind@args]
            
        valid example include:
        
            obj_name @ faces @ >Z
            obj_name?tag1@faces@>Z          
            obj_name ? tag
            obj_name
        
        """
        name, obj = self._query_workplane(q)
        val = obj.val()
=======
        val = res.val()
>>>>>>> a03648c8

        return name, val if isinstance(val, Shape) else None

    def _subloc(self, name: str) -> Tuple[Location, str]:
        """
        Calculate relative location of an object in a subassembly.
        
        Returns the relative posiitons as well as the name of the top assembly.
        """

        rv = Location()
        obj = self.objects[name]
        name_out = name

        if obj not in self.children and obj is not self:
            locs = []
            while not obj.parent is self:
                locs.append(obj.loc)
                obj = cast(Assembly, obj.parent)
                name_out = obj.name

            rv = reduce(lambda l1, l2: l1 * l2, locs)

        return (rv, name_out)

    @overload
    def constrain(
        self, q1: str, q2: str, kind: ConstraintKinds, param: Any = None
    ) -> "Assembly":
        ...

    @overload
    def constrain(
        self,
        id1: str,
        s1: Shape,
        id2: str,
        s2: Shape,
        kind: ConstraintKinds,
        param: Any = None,
    ) -> "Assembly":
        ...

    def constrain(self, *args, param=None):
        """
        Define a new constraint.
        """

        if len(args) == 3:
            q1, q2, kind = args
            id1, s1 = self._query(q1)
            id2, s2 = self._query(q2)
        elif len(args) == 4:
            q1, q2, kind, param = args
            id1, s1 = self._query(q1)
            id2, s2 = self._query(q2)
        elif len(args) == 5:
            id1, s1, id2, s2, kind = args
        elif len(args) == 6:
            id1, s1, id2, s2, kind, param = args
        else:
            raise ValueError(f"Incompatibile arguments: {args}")

        loc1, id1_top = self._subloc(id1)
        loc2, id2_top = self._subloc(id2)
        self.constraints.append(
            Constraint((id1_top, id2_top), (s1, s2), (loc1, loc2), kind, param)
        )

        return self

    def solve(self) -> "Assembly":
        """
        Solve the constraints.
        """

        # get all entities and number them
        ents = {}

        i = 0
        lock_ix = 0
        for c in self.constraints:
            for name in c.objects:
                if name not in ents:
                    ents[name] = i
                    if name == self.name:
                        lock_ix = i
                    i += 1

        locs = [self.objects[n].loc for n in ents]

        # construct the constraint mapping
        constraints = []
        for c in self.constraints:
            constraints.append(((ents[c.objects[0]], ents[c.objects[1]]), c.toPOD()))

        # instantiate the solver
        solver = ConstraintSolver(locs, constraints, locked=[lock_ix])

        # solve
        locs_new = solver.solve()

        # update positions
        for loc_new, n in zip(locs_new, ents):
            self.objects[n].loc = loc_new

        return self

    def save(
        self, path: str, exportType: Optional[ExportLiterals] = None
    ) -> "Assembly":
        """
        save as STEP or OCCT native XML file
        
        :param path: filepath
        :param exportType: export format (deafault: None, results in format being inferred form the path)
        """

        if exportType is None:
            t = path.split(".")[-1].upper()
            if t in ("STEP", "XML"):
                exportType = cast(ExportLiterals, t)
            else:
                raise ValueError("Unknown extension, specify export type explicitly")

        if exportType == "STEP":
            exportAssembly(self, path)
        elif exportType == "XML":
            exportCAF(self, path)
        else:
            raise ValueError(f"Unknown format: {exportType}")

        return self

    @classmethod
    def load(cls, path: str) -> "Assembly":

        raise NotImplementedError

    @property
    def shapes(self) -> List[Shape]:
        """
        List of Shape objects in the .obj field
        """

        rv: List[Shape] = []

        if isinstance(self.obj, Shape):
            rv = [self.obj]
        elif isinstance(self.obj, Workplane):
            rv = [el for el in self.obj.vals() if isinstance(el, Shape)]

        return rv

    def traverse(self) -> Iterator[Tuple[str, "Assembly"]]:
        """
        Yield (name, child) pairs in a bottom-up manner
        """

        for ch in self.children:
            for el in ch.traverse():
                yield el

        yield (self.name, self)<|MERGE_RESOLUTION|>--- conflicted
+++ resolved
@@ -21,28 +21,17 @@
 ConstraintKinds = Literal["Plane", "Point", "Axis"]
 ExportLiterals = Literal["STEP", "XML"]
 
-<<<<<<< HEAD
 PATH_DELIM = "/"
 
 # enitity selector grammar definiiton
 def _define_grammar():
 
     from pyparsing import Literal as Literal, Word, Optional, alphas, alphanums, delimitedList
-=======
-# enitity selector grammar definiiton
-def _define_grammar():
-
-    from pyparsing import Literal as Literal, Word, Optional, alphas, alphanums
->>>>>>> a03648c8
 
     Separator = Literal("@").suppress()
     TagSeparator = Literal("?").suppress()
 
-<<<<<<< HEAD
     Name = delimitedList(Word(alphas, alphanums + "_"), PATH_DELIM).setResultsName("name")
-=======
-    Name = Word(alphas, alphanums + "_").setResultsName("name")
->>>>>>> a03648c8
     Tag = Word(alphas, alphanums + "_").setResultsName("tag")
     Selector = _selector_grammar.setResultsName("selector")
 
@@ -298,11 +287,7 @@
         obj = self.objects[name].obj
 
         if isinstance(obj, Workplane) and query.tag:
-<<<<<<< HEAD
-            tmp = obj.ctx.tags[query.tag]
-=======
             tmp = obj._getTagged(query.tag)
->>>>>>> a03648c8
         elif isinstance(obj, (Workplane, Shape)):
             tmp = Workplane().add(obj)
         else:
@@ -313,7 +298,6 @@
         else:
             res = tmp
 
-<<<<<<< HEAD
         return name, res
 
     def _query(self, q: str) -> Tuple[str, Optional[Shape]]:
@@ -333,9 +317,6 @@
         """
         name, obj = self._query_workplane(q)
         val = obj.val()
-=======
-        val = res.val()
->>>>>>> a03648c8
 
         return name, val if isinstance(val, Shape) else None
 
