--- conflicted
+++ resolved
@@ -617,55 +617,14 @@
     assert pytest.approx(c2.toTuple()) == (0, 4, 0)
 
 
-<<<<<<< HEAD
-def test_step_import(tmp_path_factory):
-    """
-    Exports a simple assembly to step with locations and colors and ensures that information is
-    preserved when the assembly is re-imported from the step file.
-=======
 def test_meta_step_export(tmp_path_factory):
     """
     Tests that an assembly can be exported to a STEP file with faces tagged with names and colors,
     and layers added.
->>>>>>> db62a1d7
     """
 
     # Use a temporary directory
     tmpdir = tmp_path_factory.mktemp("out")
-<<<<<<< HEAD
-    metadata_path = os.path.join(tmpdir, "metadata.step")
-
-    # Assembly with all the metadata added that needs to be read by the STEP importer
-    cube_1 = cq.Workplane().box(10, 10, 10)
-    cube_2 = cq.Workplane().box(15, 15, 15)
-    assy = cq.Assembly()
-    assy.add(cube_1, name="cube_1", color=cq.Color(1.0, 0.0, 0.0))
-    assy.add(
-        cube_2,
-        name="cube_2",
-        color=cq.Color(0.0, 1.0, 0.0),
-        loc=cq.Location((15, 15, 15)),
-    )
-    exportAssembly(assy, metadata_path)
-
-    assy = cq.Assembly.importStep(path=metadata_path)
-
-    # Make sure that there are the correct number of parts in the assembly
-    assert len(assy.children) == 2
-
-    # Make sure that the colors are correct
-    assert assy.children[0].color == cq.Color(1.0, 0.0, 0.0)
-    assert assy.children[1].color == cq.Color(0.0, 1.0, 0.0)
-
-    # Make sure that the locations are correct
-    assert assy.children[0].loc.toTuple()[0] == (0, 0, 0)
-    assert assy.children[1].loc.toTuple()[0] == (15, 15, 15)
-
-
-def test_assembly_meta_step_import(tmp_path_factory):
-    """
-    Test import of an assembly with metadata from a STEP file.
-=======
     meta_path = os.path.join(tmpdir, "meta.step")
 
     # Most nested level of the assembly
@@ -774,19 +733,10 @@
 def test_meta_step_export_edge_cases(tmp_path_factory):
     """
     Test all the edge cases of the STEP export function.
->>>>>>> db62a1d7
     """
 
     # Use a temporary directory
     tmpdir = tmp_path_factory.mktemp("out")
-<<<<<<< HEAD
-    metadata_path = os.path.join(tmpdir, "metadata.step")
-
-    assy = cq.Assembly.importStep(path=metadata_path)
-
-    # Make sure we got the correct number of children
-    assert len(assy.children) == 6
-=======
     meta_path = os.path.join(tmpdir, "meta_edges_cases.step")
 
     # Create an assembly where the child is empty
@@ -833,7 +783,6 @@
     assy.addSubshape(cube.faces(">Z").val(), layer="cube_top_face")
     success = exportStepMeta(assy, meta_path)
     assert success
->>>>>>> db62a1d7
 
 
 @pytest.mark.parametrize(
