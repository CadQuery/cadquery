--- conflicted
+++ resolved
@@ -382,11 +382,7 @@
         cube_1.faces(">Z").val(),
         name="cube_1_top_face",
         color=cq.Color("red"),
-<<<<<<< HEAD
-        layer="cube_1_top_face",
-=======
         layer="cube_1_top_face_layer",
->>>>>>> 7221407c
     )
 
     # Add a cylinder to the assembly
@@ -400,11 +396,7 @@
         cyl_1.faces("<Z").val(),
         name="cylinder_bottom_face",
         color=cq.Color("green"),
-<<<<<<< HEAD
-        layer="cylinder_bottom_face",
-=======
         layer="cylinder_bottom_face_layer",
->>>>>>> 7221407c
     )
 
     # Add a subshape wire for the cylinder
@@ -412,9 +404,6 @@
         cyl_1.wires("<Z").val(),
         name="cylinder_bottom_wire",
         color=cq.Color("blue"),
-<<<<<<< HEAD
-        layer="cylinder_bottom_wire",
-=======
         layer="cylinder_bottom_wire_layer",
     )
 
@@ -443,7 +432,6 @@
         name="cube_2_right_face",
         color=cq.Color("red"),
         layer="cube_2_right_face",
->>>>>>> 7221407c
     )
 
     return assy
@@ -639,8 +627,6 @@
     assert c3.wrapped.GetRGB().Red() == 1
     assert c3.wrapped.Alpha() == 0.5
 
-<<<<<<< HEAD
-=======
     # test for srgb
     c4 = cq.Color(0.5, 0.2, 0, 0.5, True)
     assert c4.wrapped.GetRGB().Red() != 0.5
@@ -653,7 +639,6 @@
     assert c4.wrapped.GetRGB().Green() == pytest.approx(0.2)
     assert c4.wrapped.Alpha() == 0.5
 
->>>>>>> 7221407c
     with pytest.raises(ValueError):
         cq.Color("?????")
 
@@ -940,15 +925,6 @@
         imported_assy = cq.Assembly.importStep(wp_step_path)
 
 
-<<<<<<< HEAD
-def test_assembly_subshape_step_import(tmp_path_factory, subshape_assy):
-    """
-    Test if a STEP file containing subshape information can be imported correctly.
-    """
-
-    tmpdir = tmp_path_factory.mktemp("out")
-    assy_step_path = os.path.join(tmpdir, "subshape_assy.step")
-=======
 @pytest.mark.parametrize("kind", ["step", "xml", "xbf"])
 def test_assembly_subshape_import(tmp_path_factory, subshape_assy, kind):
     """
@@ -957,16 +933,11 @@
 
     tmpdir = tmp_path_factory.mktemp("out")
     assy_step_path = os.path.join(tmpdir, f"subshape_assy.{kind}")
->>>>>>> 7221407c
 
     # Export the assembly
     subshape_assy.export(assy_step_path)
 
-<<<<<<< HEAD
-    # Import the STEP file back in
-=======
     # Import the file back in
->>>>>>> 7221407c
     imported_assy = cq.Assembly.load(assy_step_path)
     assert imported_assy.name == "top_level"
 
@@ -982,52 +953,6 @@
 
     # Check the layer info
     layer_name = list(imported_assy["cube_1"]._subshape_layers.values())[0]
-<<<<<<< HEAD
-    assert layer_name == "cube_1_top_face"
-
-    layer_name = list(imported_assy["cyl_1"]._subshape_layers.values())[0]
-    assert layer_name == "cylinder_bottom_face"
-
-    layer_name = list(imported_assy["cyl_1"]._subshape_layers.values())[1]
-    assert layer_name == "cylinder_bottom_wire"
-
-
-def test_assembly_multi_subshape_step_import(tmp_path_factory):
-    """
-    Test if a STEP file containing subshape information can be imported correctly.
-    """
-
-    tmpdir = tmp_path_factory.mktemp("out")
-    assy_step_path = os.path.join(tmpdir, "multi_subshape_assy.step")
-
-    # Create a basic assembly
-    cube_1 = cq.Workplane().box(10, 10, 10)
-    assy = cq.Assembly(name="top_level")
-    assy.add(cube_1, name="cube_1", color=cq.Color("green"))
-    cube_2 = cq.Workplane().box(5, 5, 5)
-    assy.add(cube_2, name="cube_2", color=cq.Color("blue"), loc=cq.Location(10, 10, 10))
-
-    # Add subshape name, color and layer
-    assy.addSubshape(
-        cube_1.faces(">Z").val(),
-        name="cube_1_top_face",
-        color=cq.Color("red"),
-        layer="cube_1_top_face",
-    )
-    assy.addSubshape(
-        cube_2.faces(">X").val(),
-        name="cube_2_right_face",
-        color=cq.Color("red"),
-        layer="cube_2_right_face",
-    )
-
-    # Export the assembly
-    success = exportStepMeta(assy, assy_step_path)
-    assert success
-
-    # Import the STEP file back in
-    imported_assy = cq.Assembly.importStep(assy_step_path)
-=======
     assert layer_name == "cube_1_top_face_layer"
 
     assert (
@@ -1052,7 +977,6 @@
 
     # Import the file back in
     imported_assy = cq.Assembly.load(assy_step_path)
->>>>>>> 7221407c
 
     # Check that the top-level assembly name is correct
     assert imported_assy.name == "top_level"
@@ -1183,18 +1107,12 @@
         assy = Assembly(name="test_assy")
         assy.add(box(1, 2, 5), color=Color("green"))
 
-<<<<<<< HEAD
-        for v in rect(10, 10).vertices():
-            assy.add(
-                b.copy() if COPY else b, loc=Location(v.Center()), color=Color("red")
-=======
         for i, v in enumerate(rect(10, 10).vertices()):
             assy.add(
                 b.copy() if COPY else b,
                 name=f"element_{i}",
                 loc=Location(v.Center()),
                 color=Color("red"),
->>>>>>> 7221407c
             )
 
         assy.export(name)
@@ -1245,48 +1163,15 @@
     )
 
 
-<<<<<<< HEAD
-def test_assembly_step_import_roundtrip(tmp_path_factory):
-=======
 @pytest.mark.parametrize("kind", ["step", "xml", "xbf"])
 @pytest.mark.parametrize(
     "assy_orig", ["subshape_assy", "boxes0_assy", "nested_assy", "simple_assy"],
 )
 def test_assembly_step_import_roundtrip(assy_orig, kind, tmp_path_factory, request):
->>>>>>> 7221407c
     """
     Tests that the assembly does not mutate during successive export-import round trips.
     """
 
-<<<<<<< HEAD
-    # Set up the temporary directory
-    tmpdir = tmp_path_factory.mktemp("out")
-    round_trip_step_path = os.path.join(tmpdir, "round_trip.step")
-
-    # Create a sample assembly
-    assy_orig = cq.Assembly(name="top-level")
-    assy_orig.add(cq.Workplane().box(10, 10, 10), name="cube_1", color=cq.Color("red"))
-    subshape_assy = cq.Assembly(name="nested-assy")
-    subshape_assy.add(
-        cq.Workplane().cylinder(height=10.0, radius=2.5),
-        name="cylinder_1",
-        color=cq.Color("blue"),
-        loc=cq.Location((20, 20, 20)),
-    )
-    assy_orig.add(subshape_assy)
-
-    # First export
-    assy_orig.export(round_trip_step_path)
-
-    # First import
-    assy = cq.Assembly.importStep(round_trip_step_path)
-
-    # Second export
-    assy.export(round_trip_step_path)
-
-    # Second import
-    assy = cq.Assembly.importStep(round_trip_step_path)
-=======
     assy_orig = request.getfixturevalue(assy_orig)
 
     # Set up the temporary directory
@@ -1304,7 +1189,6 @@
 
     # Second import
     assy = cq.Assembly.load(round_trip_path)
->>>>>>> 7221407c
 
     # Check some general aspects of the assembly structure now
     for k in assy_orig.objects:
@@ -1313,30 +1197,6 @@
     for k in assy.objects:
         assert k in assy_orig
 
-<<<<<<< HEAD
-    assert len(assy.children) == 2
-    assert assy.name == "top-level"
-    assert assy.children[0].name == "cube_1"
-    assert assy.children[1].children[0].name == "cylinder_1"
-
-    # First meta export
-    exportStepMeta(assy, round_trip_step_path)
-
-    # First meta import
-    assy = cq.Assembly.importStep(round_trip_step_path)
-
-    # Second meta export
-    exportStepMeta(assy, round_trip_step_path)
-
-    # Second meta import
-    assy = cq.Assembly.importStep(round_trip_step_path)
-
-    # Check some general aspects of the assembly structure now
-    assert len(assy.children) == 2
-    assert assy.name == "top-level"
-    assert assy.children[0].name == "cube_1"
-    assert assy.children[1].children[0].name == "cylinder_1"
-=======
     if kind == "step":
         # First meta export
         exportStepMeta(assy, round_trip_path)
@@ -1356,7 +1216,6 @@
 
         for k in assy.objects:
             assert k in assy_orig
->>>>>>> 7221407c
 
 
 @pytest.mark.parametrize(
@@ -2468,9 +2327,6 @@
         subshape_assy["123456"]
 
     with pytest.raises(AttributeError):
-<<<<<<< HEAD
-        subshape_assy.cube_123456
-=======
         subshape_assy.cube_123456
 
 
@@ -2483,5 +2339,4 @@
     toCAF(cq.Assembly(cq.Workplane().box(1, 1, 1)))
 
     with pytest.raises(ValueError):
-        toCAF(cq.Assembly())
->>>>>>> 7221407c
+        toCAF(cq.Assembly())