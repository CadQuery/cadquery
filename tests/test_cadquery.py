--- conflicted
+++ resolved
@@ -4946,7 +4946,6 @@
         self.assertTrue(p2.Contains(f2.Center().toPnt(), 0.1))
         self.assertTrue(Vector(p2.Axis().Direction()) == f2.normalAt())
 
-<<<<<<< HEAD
     def testEachpoint(self):
 
         r1 = (
@@ -5020,7 +5019,7 @@
         r4 = Workplane().placeSketch(s, s.moved(Location(Vector(0, 0, 3)))).loft()
 
         self.assertEqual(len(r4.solids().vals()), 1)
-=======
+
     def testCircumscribedPolygon(self):
         """
         Test that circumscribed polygons result in the correct shapes
@@ -5057,5 +5056,4 @@
         )
         self.assertEqual(
             vs[3].toTuple(), approx((a, -a * math.tan(math.radians(45)), 0))
-        )
->>>>>>> e4b6a04b
+        )