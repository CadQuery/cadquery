"""
    This module tests cadquery creation and manipulation functions

"""
# system modules
import math, os.path, time, tempfile
from random import choice
from random import random
from random import randrange

from pytest import approx

# my modules
from cadquery import *
from cadquery import exporters
from tests import (
    BaseTest,
    writeStringToFile,
    makeUnitCube,
    readFileAsString,
    makeUnitSquareWire,
    makeCube,
)

# where unit test output will be saved
OUTDIR = tempfile.gettempdir()
SUMMARY_FILE = os.path.join(OUTDIR, "testSummary.html")

SUMMARY_TEMPLATE = """<html>
    <head>
        <style type="text/css">
            .testResult{
                background: #eeeeee;
                margin: 50px;
                border: 1px solid black;
            }
        </style>
    </head>
    <body>
        <!--TEST_CONTENT-->
    </body>
</html>"""

TEST_RESULT_TEMPLATE = """
    <div class="testResult"><h3>%(name)s</h3>
    %(svg)s
    </div>
    <!--TEST_CONTENT-->
"""

# clean up any summary file that is in the output directory.
# i know, this sux, but there is no other way to do this in 2.6, as we cannot do class fixutres till 2.7
writeStringToFile(SUMMARY_TEMPLATE, SUMMARY_FILE)


class TestCadQuery(BaseTest):
    def tearDown(self):
        """
            Update summary with data from this test.
            This is a really hackey way of doing it-- we get a startup event from module load,
            but there is no way in unittest to get a single shutdown event-- except for stuff in 2.7 and above

            So what we do here is to read the existing file, stick in more content, and leave it
        """
        svgFile = os.path.join(OUTDIR, self._testMethodName + ".svg")

        # all tests do not produce output
        if os.path.exists(svgFile):
            existingSummary = readFileAsString(SUMMARY_FILE)
            svgText = readFileAsString(svgFile)
            svgText = svgText.replace(
                '<?xml version="1.0" encoding="UTF-8" standalone="no"?>', ""
            )

            # now write data into the file
            # the content we are replacing it with also includes the marker, so it can be replaced again
            existingSummary = existingSummary.replace(
                "<!--TEST_CONTENT-->",
                TEST_RESULT_TEMPLATE % (dict(svg=svgText, name=self._testMethodName)),
            )

            writeStringToFile(existingSummary, SUMMARY_FILE)

    def saveModel(self, shape):
        """
            shape must be a CQ object
            Save models in SVG and STEP format
        """
        shape.exportSvg(os.path.join(OUTDIR, self._testMethodName + ".svg"))
        shape.val().exportStep(os.path.join(OUTDIR, self._testMethodName + ".step"))

    def testToOCC(self):
        """
        Tests to make sure that a CadQuery object is converted correctly to a OCC object.
        """
        r = Workplane("XY").rect(5, 5).extrude(5)

        r = r.toOCC()

        import OCC.Core as OCC

        self.assertEqual(type(r), OCC.TopoDS.TopoDS_Compound)

    def testToSVG(self):
        """
        Tests to make sure that a CadQuery object is converted correctly to SVG
        """
        r = Workplane("XY").rect(5, 5).extrude(5)

        r_str = r.toSvg()

        # Make sure that a couple of sections from the SVG output make sense
        self.assertTrue(r_str.index('path d="M') > 0)
        self.assertTrue(
            r_str.index('line x1="30" y1="-30" x2="58" y2="-15" stroke-width="3"') > 0
        )

    def testCubePlugin(self):
        """
        Tests a plugin that combines cubes together with a base
        :return:
        """
        # make the plugin method

        def makeCubes(self, length):
            # self refers to the CQ or Workplane object

            # inner method that creates a cube
            def _singleCube(pnt):
                # pnt is a location in local coordinates
                # since we're using eachpoint with useLocalCoordinates=True
                return Solid.makeBox(length, length, length, pnt)

            # use CQ utility method to iterate over the stack, call our
            # method, and convert to/from local coordinates.
            return self.eachpoint(_singleCube, True)

        # link the plugin in
        Workplane.makeCubes = makeCubes

        # call it
        result = (
            Workplane("XY")
            .box(6.0, 8.0, 0.5)
            .faces(">Z")
            .rect(4.0, 4.0, forConstruction=True)
            .vertices()
        )
        result = result.makeCubes(1.0)
        result = result.combineSolids()
        self.saveModel(result)
        self.assertEqual(1, result.solids().size())

    def testCylinderPlugin(self):
        """
            Tests a cylinder plugin.
            The plugin creates cylinders of the specified radius and height for each item on the stack

            This is a very short plugin that illustrates just about the simplest possible
            plugin
        """

        def cylinders(self, radius, height):
            def _cyl(pnt):
                # inner function to build a cylinder
                return Solid.makeCylinder(radius, height, pnt)

            # combine all the cylinders into a single compound
            r = self.eachpoint(_cyl, True).combineSolids()
            return r

        Workplane.cyl = cylinders

        # now test. here we want weird workplane to see if the objects are transformed right
        s = (
            Workplane(Plane(Vector((0, 0, 0)), Vector((1, -1, 0)), Vector((1, 1, 0))))
            .rect(2.0, 3.0, forConstruction=True)
            .vertices()
            .cyl(0.25, 0.5)
        )
        self.assertEqual(4, s.solids().size())
        self.saveModel(s)

    def testPolygonPlugin(self):
        """
            Tests a plugin to make regular polygons around points on the stack

            Demonstratings using eachpoint to allow working in local coordinates
            to create geometry
        """

        def rPoly(self, nSides, diameter):
            def _makePolygon(center):
                # pnt is a vector in local coordinates
                angle = 2.0 * math.pi / nSides
                pnts = []
                for i in range(nSides + 1):
                    pnts.append(
                        center
                        + Vector(
                            (diameter / 2.0 * math.cos(angle * i)),
                            (diameter / 2.0 * math.sin(angle * i)),
                            0,
                        )
                    )
                return Wire.makePolygon(pnts)

            return self.eachpoint(_makePolygon, True)

        Workplane.rPoly = rPoly

        s = (
            Workplane("XY")
            .box(4.0, 4.0, 0.25)
            .faces(">Z")
            .workplane()
            .rect(2.0, 2.0, forConstruction=True)
            .vertices()
            .rPoly(5, 0.5)
            .cutThruAll()
        )

        # 6 base sides, 4 pentagons, 5 sides each = 26
        self.assertEqual(26, s.faces().size())
        self.saveModel(s)

    def testPointList(self):
        """
        Tests adding points and using them
        """
        c = CQ(makeUnitCube())

        s = c.faces(">Z").workplane().pushPoints([(-0.3, 0.3), (0.3, 0.3), (0, 0)])
        self.assertEqual(3, s.size())
        # TODO: is the ability to iterate over points with circle really worth it?
        # maybe we should just require using all() and a loop for this. the semantics and
        # possible combinations got too hard ( ie, .circle().circle() ) was really odd
        body = s.circle(0.05).cutThruAll()
        self.saveModel(body)
        self.assertEqual(9, body.faces().size())

        # Test the case when using eachpoint with only a blank workplane
        def callback_fn(pnt):
            self.assertEqual((0.0, 0.0), (pnt.x, pnt.y))

        r = Workplane("XY")
        r.objects = []
        r.eachpoint(callback_fn)

    def testWorkplaneFromFace(self):
        # make a workplane on the top face
        s = CQ(makeUnitCube()).faces(">Z").workplane()
        r = s.circle(0.125).cutBlind(-2.0)
        self.saveModel(r)
        # the result should have 7 faces
        self.assertEqual(7, r.faces().size())
        self.assertEqual(type(r.val()), Compound)
        self.assertEqual(type(r.first().val()), Compound)

    def testFrontReference(self):
        # make a workplane on the top face
        s = CQ(makeUnitCube()).faces("front").workplane()
        r = s.circle(0.125).cutBlind(-2.0)
        self.saveModel(r)
        # the result should have 7 faces
        self.assertEqual(7, r.faces().size())
        self.assertEqual(type(r.val()), Compound)
        self.assertEqual(type(r.first().val()), Compound)

    def testRotate(self):
        """Test solid rotation at the CQ object level."""
        box = Workplane("XY").box(1, 1, 5)
        box.rotate((0, 0, 0), (1, 0, 0), 90)
        startPoint = box.faces("<Y").edges("<X").first().val().startPoint().toTuple()
        endPoint = box.faces("<Y").edges("<X").first().val().endPoint().toTuple()

        self.assertEqual(-0.5, startPoint[0])
        self.assertEqual(-0.5, startPoint[1])
        self.assertEqual(-2.5, startPoint[2])
        self.assertEqual(-0.5, endPoint[0])
        self.assertEqual(-0.5, endPoint[1])
        self.assertEqual(2.5, endPoint[2])

    def testPlaneRotateZNormal(self):
        """
        Rotation of a plane in the Z direction should never alter its normal.

        This test creates random planes. The plane is rotated a random angle in
        the Z-direction to verify that the resulting plane maintains the same
        normal.

        The test also checks that the random origin is unaltered after
        rotation.
        """
        for _ in range(100):
            angle = (random() - 0.5) * 720
            xdir = Vector(random(), random(), random()).normalized()
            rdir = Vector(random(), random(), random()).normalized()
            zdir = xdir.cross(rdir).normalized()
            origin = (random(), random(), random())
            plane = Plane(origin=origin, xDir=xdir, normal=zdir)
            rotated = plane.rotated((0, 0, angle))
            assert rotated.zDir.toTuple() == approx(zdir.toTuple())
            assert rotated.origin.toTuple() == approx(origin)

    def testPlaneRotateConcat(self):
        """
        Test the result of a well-known concatenated rotation example.
        """
        xdir = (1, 0, 0)
        normal = (0, 0, 1)
        k = 2.0 ** 0.5 / 2.0
        origin = (2, -1, 1)
        plane = Plane(origin=origin, xDir=xdir, normal=normal)
        plane = plane.rotated((0, 0, 45))
        assert plane.xDir.toTuple() == approx((k, k, 0))
        assert plane.yDir.toTuple() == approx((-k, k, 0))
        assert plane.zDir.toTuple() == approx((0, 0, 1))
        plane = plane.rotated((0, 45, 0))
        assert plane.xDir.toTuple() == approx((0.5, 0.5, -k))
        assert plane.yDir.toTuple() == approx((-k, k, 0))
        assert plane.zDir.toTuple() == approx((0.5, 0.5, k))
        assert plane.origin.toTuple() == origin

    def testPlaneRotateConcatRandom(self):
        """
        Rotation of a plane in a given direction should never alter that
        direction.

        This test creates a plane and rotates it a random angle in a given
        direction. After the rotation, the direction of the resulting plane
        in the rotation-direction should be constant.

        The test also checks that the origin is unaltered after all rotations.
        """
        origin = (2, -1, 1)
        plane = Plane(origin=origin, xDir=(1, 0, 0), normal=(0, 0, 1))
        for _ in range(100):
            before = {
                0: plane.xDir.toTuple(),
                1: plane.yDir.toTuple(),
                2: plane.zDir.toTuple(),
            }
            angle = (random() - 0.5) * 720
            direction = randrange(3)
            rotation = [0, 0, 0]
            rotation[direction] = angle
            plane = plane.rotated(rotation)
            after = {
                0: plane.xDir.toTuple(),
                1: plane.yDir.toTuple(),
                2: plane.zDir.toTuple(),
            }
            assert before[direction] == approx(after[direction])
        assert plane.origin.toTuple() == origin

    def testLoft(self):
        """
            Test making a lofted solid
        :return:
        """
        s = Workplane("XY").circle(4.0).workplane(5.0).rect(2.0, 2.0).loft()
        self.saveModel(s)
        # the result should have 7 faces
        self.assertEqual(1, s.solids().size())

        # the resulting loft had a split on the side, not sure why really, i expected only 3 faces
        self.assertEqual(7, s.faces().size())

    def testLoftWithOneWireRaisesValueError(self):
        s = Workplane("XY").circle(5)
        with self.assertRaises(ValueError) as cm:
            s.loft()
        err = cm.exception
        self.assertEqual(str(err), "More than one wire is required")

    def testLoftCombine(self):
        """
            test combining a lof with another feature
        :return:
        """
        s = (
            Workplane("front")
            .box(4.0, 4.0, 0.25)
            .faces(">Z")
            .circle(1.5)
            .workplane(offset=3.0)
            .rect(0.75, 0.5)
            .loft(combine=True)
        )
        self.saveModel(s)
        # self.assertEqual(1,s.solids().size() )
        # self.assertEqual(8,s.faces().size() )

    def testRevolveCylinder(self):
        """
        Test creating a solid using the revolve operation.
        :return:
        """
        # The dimensions of the model. These can be modified rather than changing the
        # shape's code directly.
        rectangle_width = 10.0
        rectangle_length = 10.0
        angle_degrees = 360.0

        # Test revolve without any options for making a cylinder
        result = (
            Workplane("XY").rect(rectangle_width, rectangle_length, False).revolve()
        )
        self.assertEqual(3, result.faces().size())
        self.assertEqual(2, result.vertices().size())
        self.assertEqual(3, result.edges().size())

        # Test revolve when only setting the angle to revolve through
        result = (
            Workplane("XY")
            .rect(rectangle_width, rectangle_length, False)
            .revolve(angle_degrees)
        )
        self.assertEqual(3, result.faces().size())
        self.assertEqual(2, result.vertices().size())
        self.assertEqual(3, result.edges().size())
        result = (
            Workplane("XY")
            .rect(rectangle_width, rectangle_length, False)
            .revolve(270.0)
        )
        self.assertEqual(5, result.faces().size())
        self.assertEqual(6, result.vertices().size())
        self.assertEqual(9, result.edges().size())

        # Test when passing revolve the angle and the axis of revolution's start point
        result = (
            Workplane("XY")
            .rect(rectangle_width, rectangle_length)
            .revolve(angle_degrees, (-5, -5))
        )
        self.assertEqual(3, result.faces().size())
        self.assertEqual(2, result.vertices().size())
        self.assertEqual(3, result.edges().size())
        result = (
            Workplane("XY")
            .rect(rectangle_width, rectangle_length)
            .revolve(270.0, (-5, -5))
        )
        self.assertEqual(5, result.faces().size())
        self.assertEqual(6, result.vertices().size())
        self.assertEqual(9, result.edges().size())

        # Test when passing revolve the angle and both the start and ends of the axis of revolution
        result = (
            Workplane("XY")
            .rect(rectangle_width, rectangle_length)
            .revolve(angle_degrees, (-5, -5), (-5, 5))
        )
        self.assertEqual(3, result.faces().size())
        self.assertEqual(2, result.vertices().size())
        self.assertEqual(3, result.edges().size())
        result = (
            Workplane("XY")
            .rect(rectangle_width, rectangle_length)
            .revolve(270.0, (-5, -5), (-5, 5))
        )
        self.assertEqual(5, result.faces().size())
        self.assertEqual(6, result.vertices().size())
        self.assertEqual(9, result.edges().size())

        # Testing all of the above without combine
        result = (
            Workplane("XY")
            .rect(rectangle_width, rectangle_length)
            .revolve(angle_degrees, (-5, -5), (-5, 5), False)
        )
        self.assertEqual(3, result.faces().size())
        self.assertEqual(2, result.vertices().size())
        self.assertEqual(3, result.edges().size())
        result = (
            Workplane("XY")
            .rect(rectangle_width, rectangle_length)
            .revolve(270.0, (-5, -5), (-5, 5), False)
        )
        self.assertEqual(5, result.faces().size())
        self.assertEqual(6, result.vertices().size())
        self.assertEqual(9, result.edges().size())

    def testRevolveDonut(self):
        """
        Test creating a solid donut shape with square walls
        :return:
        """
        # The dimensions of the model. These can be modified rather than changing the
        # shape's code directly.
        rectangle_width = 10.0
        rectangle_length = 10.0
        angle_degrees = 360.0

        result = (
            Workplane("XY")
            .rect(rectangle_width, rectangle_length, True)
            .revolve(angle_degrees, (20, 0), (20, 10))
        )
        self.assertEqual(4, result.faces().size())
        self.assertEqual(4, result.vertices().size())
        self.assertEqual(6, result.edges().size())

    def testRevolveCone(self):
        """
        Test creating a solid from a revolved triangle
        :return:
        """
        result = Workplane("XY").lineTo(0, 10).lineTo(5, 0).close().revolve()
        self.assertEqual(2, result.faces().size())
        self.assertEqual(2, result.vertices().size())
        self.assertEqual(2, result.edges().size())

    def testSpline(self):
        """
        Tests construction of splines
        """
        pts = [(0, 0), (0, 1), (1, 2), (2, 4)]

        # Spline path - just a smoke test
        path = Workplane("XZ").spline(pts).val()

        # Closed spline
        path_closed = Workplane("XZ").spline(pts, periodic=True).val()
        self.assertTrue(path_closed.IsClosed())

        # attempt to build a valid face
        w = Wire.assembleEdges([path_closed,])
        f = Face.makeFromWires(w)
        self.assertTrue(f.isValid())

        # attempt to build an invalid face
        w = Wire.assembleEdges([path,])
        f = Face.makeFromWires(w)
        self.assertFalse(f.isValid())

        # Spline with explicit tangents
        path_const = Workplane("XZ").spline(pts, tangents=((0, 1), (1, 0))).val()
        self.assertFalse(path.tangentAt(0) == path_const.tangentAt(0))
        self.assertFalse(path.tangentAt(1) == path_const.tangentAt(1))

        # test include current
        path1 = Workplane("XZ").spline(pts[1:], includeCurrent=True).val()
        self.assertAlmostEqual(path.Length(), path1.Length())

<<<<<<< HEAD
    def testRotatedEllipse(self):
        def rotatePoint(x, y, alpha):
            # rotation matrix
            a = alpha * DEG2RAD
            r = ((math.cos(a), math.sin(a)), (-math.sin(a), math.cos(a)))
            return ((x * r[0][0] + y * r[1][0]), (x * r[0][1] + y * r[1][1]))

        def ellipsePoints(r1, r2, a):
            return (r1 * math.cos(a * DEG2RAD), r2 * math.sin(a * DEG2RAD))

        DEG2RAD = math.pi / 180.0
        p0 = (10, 20)
        a1, a2 = 30, -60
        r1, r2 = 20, 10
        ra = 25

        sx_rot, sy_rot = rotatePoint(*ellipsePoints(r1, r2, a1), ra)
        ex_rot, ey_rot = rotatePoint(*ellipsePoints(r1, r2, a2), ra)

        # startAtCurrent=False, sense = 1
        ellipseArc1 = (
            Workplane("XY")
            .moveTo(*p0)
            .ellipseArc(
                r1, r2, startAtCurrent=False, angle1=a1, angle2=a2, rotation_angle=ra
            )
        )
        start = ellipseArc1.vertices().objects[0]
        end = ellipseArc1.vertices().objects[1]

        self.assertTupleAlmostEquals(
            (start.X, start.Y), (p0[0] + sx_rot, p0[1] + sy_rot), 3
        )
        self.assertTupleAlmostEquals(
            (end.X, end.Y), (p0[0] + ex_rot, p0[1] + ey_rot), 3
        )

        # startAtCurrent=True, sense = 1
        ellipseArc2 = (
            Workplane("XY")
            .moveTo(*p0)
            .ellipseArc(
                r1, r2, startAtCurrent=True, angle1=a1, angle2=a2, rotation_angle=ra
            )
        )
        start = ellipseArc2.vertices().objects[0]
        end = ellipseArc2.vertices().objects[1]

        self.assertTupleAlmostEquals(
            (start.X, start.Y), (p0[0] + sx_rot - sx_rot, p0[1] + sy_rot - sy_rot), 3
        )
        self.assertTupleAlmostEquals(
            (end.X, end.Y), (p0[0] + ex_rot - sx_rot, p0[1] + ey_rot - sy_rot), 3
        )

        # startAtCurrent=False, sense = -1
        ellipseArc3 = (
            Workplane("XY")
            .moveTo(*p0)
            .ellipseArc(
                r1,
                r2,
                startAtCurrent=False,
                angle1=a1,
                angle2=a2,
                rotation_angle=ra,
                sense=-1,
            )
        )
        start = ellipseArc3.vertices().objects[0]
        end = ellipseArc3.vertices().objects[1]

        # swap start and end points for coparison due to different sense
        self.assertTupleAlmostEquals(
            (start.X, start.Y), (p0[0] + ex_rot, p0[1] + ey_rot), 3
        )
        self.assertTupleAlmostEquals(
            (end.X, end.Y), (p0[0] + sx_rot, p0[1] + sy_rot), 3
        )

        # startAtCurrent=True, sense = -1
        ellipseArc4 = (
            Workplane("XY")
            .moveTo(*p0)
            .ellipseArc(
                r1,
                r2,
                startAtCurrent=True,
                angle1=a1,
                angle2=a2,
                rotation_angle=ra,
                sense=-1,
            )
        )
        start = ellipseArc4.vertices().objects[0]
        end = ellipseArc4.vertices().objects[1]

        # swap start and end points for coparison due to different sense
        self.assertTupleAlmostEquals(
            (start.X, start.Y), (p0[0] + ex_rot - ex_rot, p0[1] + ey_rot - ey_rot), 3
        )
        self.assertTupleAlmostEquals(
            (end.X, end.Y), (p0[0] + sx_rot - ex_rot, p0[1] + sy_rot - ey_rot), 3
        )

    def testEllipseArcsClockwise(self):
        ellipseArc = (
            Workplane("XY")
            .moveTo(10, 15)
            .ellipseArc(5, 4, -10, 190, 45, sense=-1, startAtCurrent=False)
        )
        sp = ellipseArc.val().startPoint()
        ep = ellipseArc.val().endPoint()
        self.assertTupleAlmostEquals(
            (sp.x, sp.y), (7.009330014275797, 11.027027582524015), 3
        )
        self.assertTupleAlmostEquals(
            (ep.x, ep.y), (13.972972417475985, 17.990669985724203), 3
        )

        ellipseArc = (
            ellipseArc.ellipseArc(5, 4, -10, 190, 315, sense=-1)
            .ellipseArc(5, 4, -10, 190, 225, sense=-1)
            .ellipseArc(5, 4, -10, 190, 135, sense=-1)
        )
        ep = ellipseArc.val().endPoint()
        self.assertTupleAlmostEquals((sp.x, sp.y), (ep.x, ep.y), 3)

    def testEllipseArcsCounterClockwise(self):
        ellipseArc = (
            Workplane("XY")
            .moveTo(10, 15)
            .ellipseArc(5, 4, -10, 190, 45, startAtCurrent=False)
        )
        sp = ellipseArc.val().startPoint()
        ep = ellipseArc.val().endPoint()
        self.assertTupleAlmostEquals(
            (sp.x, sp.y), (13.972972417475985, 17.990669985724203), 3
        )
        self.assertTupleAlmostEquals(
            (ep.x, ep.y), (7.009330014275797, 11.027027582524015), 3
        )

        ellipseArc = (
            ellipseArc.ellipseArc(5, 4, -10, 190, 135)
            .ellipseArc(5, 4, -10, 190, 225)
            .ellipseArc(5, 4, -10, 190, 315)
        )
        ep = ellipseArc.val().endPoint()
        self.assertTupleAlmostEquals((sp.x, sp.y), (ep.x, ep.y), 3)

    def testEllipseCenterAndMoveTo(self):
        # Whether we start from a center() call or a moveTo call, it should be the same ellipse Arc
        p0 = (10, 20)
        a1, a2 = 30, -60
        r1, r2 = 20, 10
        ra = 25

        ellipseArc1 = (
            Workplane("XY")
            .moveTo(*p0)
            .ellipseArc(
                r1, r2, startAtCurrent=False, angle1=a1, angle2=a2, rotation_angle=ra
            )
        )
        sp1 = ellipseArc1.val().startPoint()
        ep1 = ellipseArc1.val().endPoint()

        ellipseArc2 = (
            Workplane("XY")
            .moveTo(*p0)
            .ellipseArc(
                r1, r2, startAtCurrent=False, angle1=a1, angle2=a2, rotation_angle=ra
            )
        )
        sp2 = ellipseArc2.val().startPoint()
        ep2 = ellipseArc2.val().endPoint()

        self.assertTupleAlmostEquals(sp1.toTuple(), sp2.toTuple(), 3)
        self.assertTupleAlmostEquals(ep1.toTuple(), ep2.toTuple(), 3)
=======
        # test tangents and offset plane
        pts = [(0, 0), (-1, 1), (-2, 0), (-1, 0)]
        tangents = [(0, 1), (1, 0)]

        path2 = Workplane("XY", (0, 0, 10)).spline(pts, tangents=tangents)
        self.assertAlmostEqual(path2.val().tangentAt(0).z, 0)
>>>>>>> b9d3a1c1

    def testSweep(self):
        """
        Tests the operation of sweeping a wire(s) along a path
        """
        pts = [(0, 0), (0, 1), (1, 2), (2, 4)]

        # Spline path
        path = Workplane("XZ").spline(pts)

        # Test defaults
        result = Workplane("XY").circle(1.0).sweep(path)
        self.assertEqual(3, result.faces().size())
        self.assertEqual(3, result.edges().size())

        # Test with makeSolid False
        result = Workplane("XY").circle(1.0).sweep(path, makeSolid=False)
        self.assertEqual(1, result.faces().size())
        self.assertEqual(3, result.edges().size())

        # Test with isFrenet True
        result = Workplane("XY").circle(1.0).sweep(path, isFrenet=True)
        self.assertEqual(3, result.faces().size())
        self.assertEqual(3, result.edges().size())

        # Test with makeSolid False and isFrenet True
        result = Workplane("XY").circle(1.0).sweep(path, makeSolid=False, isFrenet=True)
        self.assertEqual(1, result.faces().size())
        self.assertEqual(3, result.edges().size())

        # Test rectangle with defaults
        result = Workplane("XY").rect(1.0, 1.0).sweep(path)
        self.assertEqual(6, result.faces().size())
        self.assertEqual(12, result.edges().size())

        # Polyline path
        path = Workplane("XZ").polyline(pts)

        # Test defaults
        result = Workplane("XY").circle(0.1).sweep(path, transition="transformed")
        self.assertEqual(5, result.faces().size())
        self.assertEqual(7, result.edges().size())

        # Polyline path and one inner profiles
        path = Workplane("XZ").polyline(pts)

        # Test defaults
        result = (
            Workplane("XY")
            .circle(0.2)
            .circle(0.1)
            .sweep(path, transition="transformed")
        )
        self.assertEqual(8, result.faces().size())
        self.assertEqual(14, result.edges().size())

        # Polyline path and different transition settings
        for t in ("transformed", "right", "round"):
            path = Workplane("XZ").polyline(pts)

            result = (
                Workplane("XY")
                .circle(0.2)
                .rect(0.2, 0.1)
                .rect(0.1, 0.2)
                .sweep(path, transition=t)
            )
            self.assertTrue(result.solids().val().isValid())

        # Polyline path and multiple inner profiles
        path = Workplane("XZ").polyline(pts)

        # Test defaults
        result = (
            Workplane("XY")
            .circle(0.2)
            .rect(0.2, 0.1)
            .rect(0.1, 0.2)
            .circle(0.1)
            .sweep(path)
        )
        self.assertTrue(result.solids().val().isValid())

        # Arc path
        path = Workplane("XZ").threePointArc((1.0, 1.5), (0.0, 1.0))

        # Test defaults
        result = Workplane("XY").circle(0.1).sweep(path)
        self.assertEqual(3, result.faces().size())
        self.assertEqual(3, result.edges().size())

    def testMultisectionSweep(self):
        """
        Tests the operation of sweeping along a list of wire(s) along a path
        """

        # X axis line length 20.0
        path = Workplane("XZ").moveTo(-10, 0).lineTo(10, 0)

        # Sweep a circle from diameter 2.0 to diameter 1.0 to diameter 2.0 along X axis length 10.0 + 10.0
        defaultSweep = (
            Workplane("YZ")
            .workplane(offset=-10.0)
            .circle(2.0)
            .workplane(offset=10.0)
            .circle(1.0)
            .workplane(offset=10.0)
            .circle(2.0)
            .sweep(path, multisection=True)
        )

        # We can sweep thrue different shapes
        recttocircleSweep = (
            Workplane("YZ")
            .workplane(offset=-10.0)
            .rect(2.0, 2.0)
            .workplane(offset=8.0)
            .circle(1.0)
            .workplane(offset=4.0)
            .circle(1.0)
            .workplane(offset=8.0)
            .rect(2.0, 2.0)
            .sweep(path, multisection=True)
        )

        circletorectSweep = (
            Workplane("YZ")
            .workplane(offset=-10.0)
            .circle(1.0)
            .workplane(offset=7.0)
            .rect(2.0, 2.0)
            .workplane(offset=6.0)
            .rect(2.0, 2.0)
            .workplane(offset=7.0)
            .circle(1.0)
            .sweep(path, multisection=True)
        )

        # Placement of the Shape is important otherwise could produce unexpected shape
        specialSweep = (
            Workplane("YZ")
            .circle(1.0)
            .workplane(offset=10.0)
            .rect(2.0, 2.0)
            .sweep(path, multisection=True)
        )

        # Switch to an arc for the path : line l=5.0 then half circle r=4.0 then line l=5.0
        path = (
            Workplane("XZ")
            .moveTo(-5, 4)
            .lineTo(0, 4)
            .threePointArc((4, 0), (0, -4))
            .lineTo(-5, -4)
        )

        # Placement of different shapes should follow the path
        # cylinder r=1.5 along first line
        # then sweep allong arc from r=1.5 to r=1.0
        # then cylinder r=1.0 along last line
        arcSweep = (
            Workplane("YZ")
            .workplane(offset=-5)
            .moveTo(0, 4)
            .circle(1.5)
            .workplane(offset=5)
            .circle(1.5)
            .moveTo(0, -8)
            .circle(1.0)
            .workplane(offset=-5)
            .circle(1.0)
            .sweep(path, multisection=True)
        )

        # Test and saveModel
        self.assertEqual(1, defaultSweep.solids().size())
        self.assertEqual(1, circletorectSweep.solids().size())
        self.assertEqual(1, recttocircleSweep.solids().size())
        self.assertEqual(1, specialSweep.solids().size())
        self.assertEqual(1, arcSweep.solids().size())
        self.saveModel(defaultSweep)

    def testTwistExtrude(self):
        """
        Tests extrusion while twisting through an angle.
        """
        profile = Workplane("XY").rect(10, 10)
        r = profile.twistExtrude(10, 45, False)

        self.assertEqual(6, r.faces().size())

    def testTwistExtrudeCombine(self):
        """
        Tests extrusion while twisting through an angle, combining with other solids.
        """
        profile = Workplane("XY").rect(10, 10)
        r = profile.twistExtrude(10, 45)

        self.assertEqual(6, r.faces().size())

    def testRectArray(self):
        NUMX = 3
        NUMY = 3
        s = (
            Workplane("XY")
            .box(40, 40, 5, centered=(True, True, True))
            .faces(">Z")
            .workplane()
            .rarray(8.0, 8.0, NUMX, NUMY, True)
            .circle(2.0)
            .extrude(2.0)
        )
        # s = Workplane("XY").box(40,40,5,centered=(True,True,True)).faces(">Z").workplane().circle(2.0).extrude(2.0)
        self.saveModel(s)
        # 6 faces for the box, 2 faces for each cylinder
        self.assertEqual(6 + NUMX * NUMY * 2, s.faces().size())

    def testPolarArray(self):
        radius = 10

        # Test for proper number of elements
        s = Workplane("XY").polarArray(radius, 0, 180, 1)
        self.assertEqual(1, s.size())
        s = Workplane("XY").polarArray(radius, 0, 180, 6)
        self.assertEqual(6, s.size())

        # Test for proper placement when fill == True
        s = Workplane("XY").polarArray(radius, 0, 180, 3)
        self.assertAlmostEqual(0, s.objects[1].x)
        self.assertAlmostEqual(radius, s.objects[1].y)

        # Test for proper placement when angle to fill is multiple of 360 deg
        s = Workplane("XY").polarArray(radius, 0, 360, 4)
        self.assertAlmostEqual(0, s.objects[1].x)
        self.assertAlmostEqual(radius, s.objects[1].y)

        # Test for proper placement when fill == False
        s = Workplane("XY").polarArray(radius, 0, 90, 3, fill=False)
        self.assertAlmostEqual(0, s.objects[1].x)
        self.assertAlmostEqual(radius, s.objects[1].y)

        # Test for proper operation of startAngle
        s = Workplane("XY").polarArray(radius, 90, 180, 3)
        self.assertAlmostEqual(0, s.objects[0].x)
        self.assertAlmostEqual(radius, s.objects[0].y)

    def testNestedCircle(self):
        s = (
            Workplane("XY")
            .box(40, 40, 5)
            .pushPoints([(10, 0), (0, 10)])
            .circle(4)
            .circle(2)
            .extrude(4)
        )
        self.saveModel(s)
        self.assertEqual(14, s.faces().size())

    def testConcentricEllipses(self):
        concentricEllipses = (
            Workplane("XY").center(10, 20).ellipse(100, 10).center(0, 0).ellipse(50, 5)
        )
        v = concentricEllipses.vertices().objects[0]
        self.assertTupleAlmostEquals((v.X, v.Y), (10 + 50, 20), 3)

    def testLegoBrick(self):
        # test making a simple lego brick
        # which of the below

        # inputs
        lbumps = 8
        wbumps = 2

        # lego brick constants
        P = 8.0  # nominal pitch
        c = 0.1  # clearance on each brick side
        H = 1.2 * P  # nominal height of a brick
        bumpDiam = 4.8  # the standard bump diameter
        # the nominal thickness of the walls, normally 1.5
        t = (P - (2 * c) - bumpDiam) / 2.0

        postDiam = P - t  # works out to 6.5
        total_length = lbumps * P - 2.0 * c
        total_width = wbumps * P - 2.0 * c

        # build the brick
        s = Workplane("XY").box(total_length, total_width, H)  # make the base
        s = s.faces("<Z").shell(-1.0 * t)  # shell inwards not outwards
        s = (
            s.faces(">Z")
            .workplane()
            .rarray(P, P, lbumps, wbumps, True)
            .circle(bumpDiam / 2.0)
            .extrude(1.8)
        )  # make the bumps on the top

        # add posts on the bottom. posts are different diameter depending on geometry
        # solid studs for 1 bump, tubes for multiple, none for 1x1
        # this is cheating a little-- how to select the inner face from the shell?
        tmp = s.faces("<Z").workplane(invert=True)

        if lbumps > 1 and wbumps > 1:
            tmp = (
                tmp.rarray(P, P, lbumps - 1, wbumps - 1, center=True)
                .circle(postDiam / 2.0)
                .circle(bumpDiam / 2.0)
                .extrude(H - t)
            )
        elif lbumps > 1:
            tmp = tmp.rarray(P, P, lbumps - 1, 1, center=True).circle(t).extrude(H - t)
        elif wbumps > 1:
            tmp = tmp.rarray(P, P, 1, wbumps - 1, center=True).circle(t).extrude(H - t)

        self.saveModel(s)

    def testAngledHoles(self):
        s = (
            Workplane("front")
            .box(4.0, 4.0, 0.25)
            .faces(">Z")
            .workplane()
            .transformed(offset=Vector(0, -1.5, 1.0), rotate=Vector(60, 0, 0))
            .rect(1.5, 1.5, forConstruction=True)
            .vertices()
            .hole(0.25)
        )
        self.saveModel(s)
        self.assertEqual(10, s.faces().size())

    def testTranslateSolid(self):
        c = CQ(makeUnitCube())
        self.assertAlmostEqual(0.0, c.faces("<Z").vertices().item(0).val().Z, 3)

        # TODO: it might be nice to provide a version of translate that modifies the existing geometry too
        d = c.translate(Vector(0, 0, 1.5))
        self.assertAlmostEqual(1.5, d.faces("<Z").vertices().item(0).val().Z, 3)

    def testTranslateWire(self):
        c = CQ(makeUnitSquareWire())
        self.assertAlmostEqual(0.0, c.edges().vertices().item(0).val().Z, 3)
        d = c.translate(Vector(0, 0, 1.5))
        self.assertAlmostEqual(1.5, d.edges().vertices().item(0).val().Z, 3)

    def testSolidReferencesCombine(self):
        "test that solid references are preserved correctly"
        c = CQ(makeUnitCube())  # the cube is the context solid
        self.assertEqual(6, c.faces().size())  # cube has six faces

        r = (
            c.faces(">Z").workplane().circle(0.125).extrude(0.5, True)
        )  # make a boss, not updating the original
        self.assertEqual(8, r.faces().size())  # just the boss faces
        self.assertEqual(6, c.faces().size())  # original is not modified

    def testSolidReferencesCombineTrue(self):
        s = Workplane(Plane.XY())
        r = s.rect(2.0, 2.0).extrude(0.5)
        # the result of course has 6 faces
        self.assertEqual(6, r.faces().size())
        # the original workplane does not, because it did not have a solid initially
        self.assertEqual(0, s.faces().size())

        t = r.faces(">Z").workplane().rect(0.25, 0.25).extrude(0.5, True)
        # of course the result has 11 faces
        self.assertEqual(11, t.faces().size())
        # r (being the parent) remains unmodified
        self.assertEqual(6, r.faces().size())
        self.saveModel(r)

    def testSolidReferenceCombineFalse(self):
        s = Workplane(Plane.XY())
        r = s.rect(2.0, 2.0).extrude(0.5)
        # the result of course has 6 faces
        self.assertEqual(6, r.faces().size())
        # the original workplane does not, because it did not have a solid initially
        self.assertEqual(0, s.faces().size())

        t = r.faces(">Z").workplane().rect(0.25, 0.25).extrude(0.5, False)
        # result has 6 faces, becuase it was not combined with the original
        self.assertEqual(6, t.faces().size())
        self.assertEqual(6, r.faces().size())  # original is unmodified as well
        # subseuent opertions use that context solid afterwards

    def testSimpleWorkplane(self):
        """
            A simple square part with a hole in it
        """
        s = Workplane(Plane.XY())
        r = (
            s.rect(2.0, 2.0)
            .extrude(0.5)
            .faces(">Z")
            .workplane()
            .circle(0.25)
            .cutBlind(-1.0)
        )

        self.saveModel(r)
        self.assertEqual(7, r.faces().size())

    def testMultiFaceWorkplane(self):
        """
        Test Creation of workplane from multiple co-planar face
        selection.
        """
        s = Workplane("XY").box(1, 1, 1).faces(">Z").rect(1, 0.5).cutBlind(-0.2)

        w = s.faces(">Z").workplane()
        o = w.objects[0]  # origin of the workplane
        self.assertAlmostEqual(o.x, 0.0, 3)
        self.assertAlmostEqual(o.y, 0.0, 3)
        self.assertAlmostEqual(o.z, 0.5, 3)

    def testTriangularPrism(self):
        s = Workplane("XY").lineTo(1, 0).lineTo(1, 1).close().extrude(0.2)
        self.saveModel(s)

    def testMultiWireWorkplane(self):
        """
            A simple square part with a hole in it-- but this time done as a single extrusion
            with two wires, as opposed to s cut
        """
        s = Workplane(Plane.XY())
        r = s.rect(2.0, 2.0).circle(0.25).extrude(0.5)

        self.saveModel(r)
        self.assertEqual(7, r.faces().size())

    def testConstructionWire(self):
        """
            Tests a wire with several holes, that are based on the vertices of a square
            also tests using a workplane plane other than XY
        """
        s = Workplane(Plane.YZ())
        r = (
            s.rect(2.0, 2.0)
            .rect(1.3, 1.3, forConstruction=True)
            .vertices()
            .circle(0.125)
            .extrude(0.5)
        )
        self.saveModel(r)
        # 10 faces-- 6 plus 4 holes, the vertices of the second rect.
        self.assertEqual(10, r.faces().size())

    def testTwoWorkplanes(self):
        """
            Tests a model that uses more than one workplane
        """
        # base block
        s = Workplane(Plane.XY())

        # TODO: this syntax is nice, but the iteration might not be worth
        # the complexity.
        # the simpler and slightly longer version would be:
        #    r = s.rect(2.0,2.0).rect(1.3,1.3,forConstruction=True).vertices()
        #    for c in r.all():
        #           c.circle(0.125).extrude(0.5,True)
        r = (
            s.rect(2.0, 2.0)
            .rect(1.3, 1.3, forConstruction=True)
            .vertices()
            .circle(0.125)
            .extrude(0.5)
        )

        # side hole, blind deep 1.9
        t = r.faces(">Y").workplane().circle(0.125).cutBlind(-1.9)
        self.saveModel(t)
        self.assertEqual(12, t.faces().size())

    def testCut(self):
        """
        Tests the cut function by itself to catch the case where a Solid object is passed.
        """
        s = Workplane(Plane.XY())
        currentS = s.rect(2.0, 2.0).extrude(0.5)
        toCut = s.rect(1.0, 1.0).extrude(0.5)

        resS = currentS.cut(toCut.val())

        self.assertEqual(10, resS.faces().size())

    def testIntersect(self):
        """
        Tests the intersect function.
        """
        s = Workplane(Plane.XY())
        currentS = s.rect(2.0, 2.0).extrude(0.5)
        toIntersect = s.rect(1.0, 1.0).extrude(1)

        resS = currentS.intersect(toIntersect.val())

        self.assertEqual(6, resS.faces().size())
        self.assertAlmostEqual(resS.val().Volume(), 0.5)

        resS = currentS.intersect(toIntersect)

        self.assertEqual(6, resS.faces().size())
        self.assertAlmostEqual(resS.val().Volume(), 0.5)

    def testBoundingBox(self):
        """
        Tests the boudingbox center of a model
        """
        result0 = (
            Workplane("XY")
            .moveTo(10, 0)
            .lineTo(5, 0)
            .threePointArc((3.9393, 0.4393), (3.5, 1.5))
            .threePointArc((3.0607, 2.5607), (2, 3))
            .lineTo(1.5, 3)
            .threePointArc((0.4393, 3.4393), (0, 4.5))
            .lineTo(0, 13.5)
            .threePointArc((0.4393, 14.5607), (1.5, 15))
            .lineTo(28, 15)
            .lineTo(28, 13.5)
            .lineTo(24, 13.5)
            .lineTo(24, 11.5)
            .lineTo(27, 11.5)
            .lineTo(27, 10)
            .lineTo(22, 10)
            .lineTo(22, 13.2)
            .lineTo(14.5, 13.2)
            .lineTo(14.5, 10)
            .lineTo(12.5, 10)
            .lineTo(12.5, 13.2)
            .lineTo(5.5, 13.2)
            .lineTo(5.5, 2)
            .threePointArc((5.793, 1.293), (6.5, 1))
            .lineTo(10, 1)
            .close()
        )
        result = result0.extrude(100)
        bb_center = result.val().BoundingBox().center
        self.saveModel(result)
        self.assertAlmostEqual(14.0, bb_center.x, 3)
        self.assertAlmostEqual(7.5, bb_center.y, 3)
        self.assertAlmostEqual(50.0, bb_center.z, 3)

        # The following will raise with the default tolerance of TOL 1e-2
        bb = result.val().BoundingBox(tolerance=1e-3)
        self.assertAlmostEqual(0.0, bb.xmin, 2)
        self.assertAlmostEqual(28, bb.xmax, 2)
        self.assertAlmostEqual(0.0, bb.ymin, 2)
        self.assertAlmostEqual(15.0, bb.ymax, 2)
        self.assertAlmostEqual(0.0, bb.zmin, 2)
        self.assertAlmostEqual(100.0, bb.zmax, 2)

    def testCutThroughAll(self):
        """
            Tests a model that uses more than one workplane
        """
        # base block
        s = Workplane(Plane.XY())
        r = (
            s.rect(2.0, 2.0)
            .rect(1.3, 1.3, forConstruction=True)
            .vertices()
            .circle(0.125)
            .extrude(0.5)
        )

        # thru all without explicit face selection
        t = r.circle(0.5).cutThruAll()
        self.assertEqual(11, t.faces().size())

        # side hole, thru all
        t = t.faces(">Y").workplane().circle(0.125).cutThruAll()
        self.saveModel(t)
        self.assertEqual(13, t.faces().size())

    def testCutToFaceOffsetNOTIMPLEMENTEDYET(self):
        """
            Tests cutting up to a given face, or an offset from a face
        """
        # base block
        s = Workplane(Plane.XY())
        r = (
            s.rect(2.0, 2.0)
            .rect(1.3, 1.3, forConstruction=True)
            .vertices()
            .circle(0.125)
            .extrude(0.5)
        )

        # side hole, up to 0.1 from the last face
        try:
            t = (
                r.faces(">Y")
                .workplane()
                .circle(0.125)
                .cutToOffsetFromFace(r.faces().mminDist(Dir.Y), 0.1)
            )
            # should end up being a blind hole
            self.assertEqual(10, t.faces().size())
            t.first().val().exportStep("c:/temp/testCutToFace.STEP")
        except:
            pass
            # Not Implemented Yet

    def testWorkplaneOnExistingSolid(self):
        "Tests extruding on an existing solid"
        c = (
            CQ(makeUnitCube())
            .faces(">Z")
            .workplane()
            .circle(0.25)
            .circle(0.125)
            .extrude(0.25)
        )
        self.saveModel(c)
        self.assertEqual(10, c.faces().size())

    def testWorkplaneCenterMove(self):
        # this workplane is centered at x=0.5,y=0.5, the center of the upper face
        s = (
            Workplane("XY").box(1, 1, 1).faces(">Z").workplane().center(-0.5, -0.5)
        )  # move the center to the corner

        t = s.circle(0.25).extrude(0.2)  # make a boss
        self.assertEqual(9, t.faces().size())
        self.saveModel(t)

    def testBasicLines(self):
        "Make a triangluar boss"
        global OUTDIR
        s = Workplane(Plane.XY())

        # TODO:  extrude() should imply wire() if not done already
        # most users dont understand what a wire is, they are just drawing

        r = s.lineTo(1.0, 0).lineTo(0, 1.0).close().wire().extrude(0.25)
        r.val().exportStep(os.path.join(OUTDIR, "testBasicLinesStep1.STEP"))

        # no faces on the original workplane
        self.assertEqual(0, s.faces().size())
        # 5 faces on newly created object
        self.assertEqual(5, r.faces().size())

        # now add a circle through a side face
        r1 = r.faces("+XY").workplane().circle(0.08).cutThruAll()
        self.assertEqual(6, r1.faces().size())
        r1.val().exportStep(os.path.join(OUTDIR, "testBasicLinesXY.STEP"))

        # now add a circle through a top
        r2 = r1.faces("+Z").workplane().circle(0.08).cutThruAll()
        self.assertEqual(9, r2.faces().size())
        r2.val().exportStep(os.path.join(OUTDIR, "testBasicLinesZ.STEP"))

        self.saveModel(r2)

    def test2DDrawing(self):
        """
        Draw things like 2D lines and arcs, should be expanded later to include all 2D constructs
        """
        s = Workplane(Plane.XY())
        r = (
            s.lineTo(1.0, 0.0)
            .lineTo(1.0, 1.0)
            .threePointArc((1.0, 1.5), (0.0, 1.0))
            .lineTo(0.0, 0.0)
            .moveTo(1.0, 0.0)
            .lineTo(2.0, 0.0)
            .lineTo(2.0, 2.0)
            .threePointArc((2.0, 2.5), (0.0, 2.0))
            .lineTo(-2.0, 2.0)
            .lineTo(-2.0, 0.0)
            .close()
        )

        self.assertEqual(1, r.wires().size())

        # Test the *LineTo functions
        s = Workplane(Plane.XY())
        r = s.hLineTo(1.0).vLineTo(1.0).hLineTo(0.0).close()

        self.assertEqual(1, r.wire().size())
        self.assertEqual(4, r.edges().size())

        # Test the *Line functions
        s = Workplane(Plane.XY())
        r = s.hLine(1.0).vLine(1.0).hLine(-1.0).close()

        self.assertEqual(1, r.wire().size())
        self.assertEqual(4, r.edges().size())

        # Test the move function
        s = Workplane(Plane.XY())
        r = s.move(1.0, 1.0).hLine(1.0).vLine(1.0).hLine(-1.0).close()

        self.assertEqual(1, r.wire().size())
        self.assertEqual(4, r.edges().size())
        self.assertEqual(
            (1.0, 1.0),
            (
                r.vertices(selectors.NearestToPointSelector((0.0, 0.0, 0.0)))
                .first()
                .val()
                .X,
                r.vertices(selectors.NearestToPointSelector((0.0, 0.0, 0.0)))
                .first()
                .val()
                .Y,
            ),
        )

        # Test the sagittaArc and radiusArc functions
        a1 = Workplane(Plane.YZ()).threePointArc((5, 1), (10, 0))
        a2 = Workplane(Plane.YZ()).sagittaArc((10, 0), -1)
        a3 = Workplane(Plane.YZ()).threePointArc((6, 2), (12, 0))
        a4 = Workplane(Plane.YZ()).radiusArc((12, 0), -10)

        assert a1.edges().first().val().geomType() == "CIRCLE"
        assert a2.edges().first().val().geomType() == "CIRCLE"
        assert a3.edges().first().val().geomType() == "CIRCLE"
        assert a4.edges().first().val().geomType() == "CIRCLE"

        assert a1.edges().first().val().Length() == a2.edges().first().val().Length()
        assert a3.edges().first().val().Length() == a4.edges().first().val().Length()

    def testPolarLines(self):
        """
        Draw some polar lines and check expected results
        """

        # Test the PolarLine* functions
        s = Workplane(Plane.XY())
        r = (
            s.polarLine(10, 45)
            .polarLineTo(10, -45)
            .polarLine(10, -180)
            .polarLine(-10, -90)
            .close()
        )

        # a single wire, 5 edges
        self.assertEqual(1, r.wires().size())
        self.assertEqual(5, r.wires().edges().size())

    def testLargestDimension(self):
        """
        Tests the largestDimension function when no solids are on the stack and when there are
        """
        r = Workplane("XY").box(1, 1, 1)
        dim = r.largestDimension()

        self.assertAlmostEqual(8.7, dim, 1)

        r = Workplane("XY")
        dim = r.largestDimension()

        self.assertEqual(-1, dim)

    def testOccBottle(self):
        """
        Make the OCC bottle example.
        """

        L = 20.0
        w = 6.0
        t = 3.0

        s = Workplane(Plane.XY())
        # draw half the profile of the bottle
        p = (
            s.center(-L / 2.0, 0)
            .vLine(w / 2.0)
            .threePointArc((L / 2.0, w / 2.0 + t), (L, w / 2.0))
            .vLine(-w / 2.0)
            .mirrorX()
            .extrude(30.0, True)
        )

        # make the neck
        p.faces(">Z").workplane().circle(3.0).extrude(
            2.0, True
        )  # .edges().fillet(0.05)

        # make a shell
        p.faces(">Z").shell(0.3)
        self.saveModel(p)

    def testSplineShape(self):
        """
            Tests making a shape with an edge that is a spline
        """
        s = Workplane(Plane.XY())
        sPnts = [
            (2.75, 1.5),
            (2.5, 1.75),
            (2.0, 1.5),
            (1.5, 1.0),
            (1.0, 1.25),
            (0.5, 1.0),
            (0, 1.0),
        ]
        r = s.lineTo(3.0, 0).lineTo(3.0, 1.0).spline(sPnts).close()
        r = r.extrude(0.5)
        self.saveModel(r)

    def testSimpleMirror(self):
        """
            Tests a simple mirroring operation
        """
        s = (
            Workplane("XY")
            .lineTo(2, 2)
            .threePointArc((3, 1), (2, 0))
            .mirrorX()
            .extrude(0.25)
        )
        self.assertEqual(6, s.faces().size())
        self.saveModel(s)

    def testUnorderedMirror(self):
        """
        Tests whether or not a wire can be mirrored if its mirror won't connect to it
        """
        r = 20
        s = 7
        t = 1.5

        points = [
            (0, 0),
            (0, t / 2),
            (r / 2 - 1.5 * t, r / 2 - t),
            (s / 2, r / 2 - t),
            (s / 2, r / 2),
            (r / 2, r / 2),
            (r / 2, s / 2),
            (r / 2 - t, s / 2),
            (r / 2 - t, r / 2 - 1.5 * t),
            (t / 2, 0),
        ]

        r = Workplane("XY").polyline(points).mirrorX()

        self.assertEqual(1, r.wires().size())
        self.assertEqual(18, r.edges().size())

        # try the same with includeCurrent=True
        r = Workplane("XY").polyline(points[1:], includeCurrent=True).mirrorX()

        self.assertEqual(1, r.wires().size())
        self.assertEqual(18, r.edges().size())

    def testChainedMirror(self):
        """
        Tests whether or not calling mirrorX().mirrorY() works correctly
        """
        r = 20
        s = 7
        t = 1.5

        points = [
            (0, 0),
            (0, t / 2),
            (r / 2 - 1.5 * t, r / 2 - t),
            (s / 2, r / 2 - t),
            (s / 2, r / 2),
            (r / 2, r / 2),
            (r / 2, s / 2),
            (r / 2 - t, s / 2),
            (r / 2 - t, r / 2 - 1.5 * t),
            (t / 2, 0),
        ]

        r = Workplane("XY").polyline(points).mirrorX().mirrorY().extrude(1).faces(">Z")

        self.assertEquals(1, r.wires().size())
        self.assertEquals(32, r.edges().size())

    # TODO: Re-work testIbeam test below now that chaining works
    # TODO: Add toLocalCoords and toWorldCoords tests

    def testIbeam(self):
        """
            Make an ibeam. demonstrates fancy mirroring
        """
        s = Workplane(Plane.XY())
        L = 100.0
        H = 20.0
        W = 20.0

        t = 1.0
        # TODO: for some reason doing 1/4 of the profile and mirroring twice ( .mirrorX().mirrorY() )
        # did not work, due to a bug in freecad-- it was losing edges when creating a composite wire.
        # i just side-stepped it for now

        pts = [
            (0, 0),
            (0, H / 2.0),
            (W / 2.0, H / 2.0),
            (W / 2.0, (H / 2.0 - t)),
            (t / 2.0, (H / 2.0 - t)),
            (t / 2.0, (t - H / 2.0)),
            (W / 2.0, (t - H / 2.0)),
            (W / 2.0, H / -2.0),
            (0, H / -2.0),
        ]
        r = s.polyline(pts).mirrorY()  # these other forms also work
        res = r.extrude(L)
        self.saveModel(res)

    def testCone(self):
        """
        Tests that a simple cone works
        """
        s = Solid.makeCone(0, 1.0, 2.0)
        t = CQ(s)
        self.saveModel(t)
        self.assertEqual(2, t.faces().size())

    def testFillet(self):
        """
        Tests filleting edges on a solid
        """
        c = (
            CQ(makeUnitCube())
            .faces(">Z")
            .workplane()
            .circle(0.25)
            .extrude(0.25, True)
            .edges("|Z")
            .fillet(0.2)
        )
        self.saveModel(c)
        self.assertEqual(12, c.faces().size())

    def testChamfer(self):
        """
        Test chamfer API with a box shape
        """
        cube = CQ(makeUnitCube()).faces(">Z").chamfer(0.1)
        self.saveModel(cube)
        self.assertEqual(10, cube.faces().size())

    def testChamferAsymmetrical(self):
        """
        Test chamfer API with a box shape for asymmetrical lengths
        """
        cube = CQ(makeUnitCube()).faces(">Z").chamfer(0.1, 0.2)
        self.saveModel(cube)
        self.assertEqual(10, cube.faces().size())

        # test if edge lengths are different
        edge = cube.edges(">Z").vals()[0]
        self.assertAlmostEqual(0.6, edge.Length(), 3)
        edge = cube.edges("|Z").vals()[0]
        self.assertAlmostEqual(0.9, edge.Length(), 3)

    def testChamferCylinder(self):
        """
        Test chamfer API with a cylinder shape
        """
        cylinder = Workplane("XY").circle(1).extrude(1).faces(">Z").chamfer(0.1)
        self.saveModel(cylinder)
        self.assertEqual(4, cylinder.faces().size())

    def testCounterBores(self):
        """
        Tests making a set of counterbored holes in a face
        """
        c = CQ(makeCube(3.0))
        pnts = [(-1.0, -1.0), (0.0, 0.0), (1.0, 1.0)]
        c = c.faces(">Z").workplane().pushPoints(pnts).cboreHole(0.1, 0.25, 0.25, 0.75)
        self.assertEqual(18, c.faces().size())
        self.saveModel(c)

        # Tests the case where the depth of the cboreHole is not specified
        c2 = CQ(makeCube(3.0))
        pnts = [(-1.0, -1.0), (0.0, 0.0), (1.0, 1.0)]
        c2 = c2.faces(">Z").workplane().pushPoints(pnts).cboreHole(0.1, 0.25, 0.25)
        self.assertEqual(15, c2.faces().size())

    def testCounterSinks(self):
        """
            Tests countersinks
        """
        s = Workplane(Plane.XY())
        result = (
            s.rect(2.0, 4.0)
            .extrude(0.5)
            .faces(">Z")
            .workplane()
            .rect(1.5, 3.5, forConstruction=True)
            .vertices()
            .cskHole(0.125, 0.25, 82, depth=None)
        )
        self.saveModel(result)

    def testSplitKeepingHalf(self):
        """
        Tests splitting a solid
        """

        # drill a hole in the side
        c = CQ(makeUnitCube()).faces(">Z").workplane().circle(0.25).cutThruAll()

        self.assertEqual(7, c.faces().size())

        # now cut it in half sideways
        result = c.faces(">Y").workplane(-0.5).split(keepTop=True)
        self.saveModel(result)
        self.assertEqual(8, result.faces().size())

    def testSplitKeepingBoth(self):
        """
        Tests splitting a solid
        """

        # drill a hole in the side
        c = CQ(makeUnitCube()).faces(">Z").workplane().circle(0.25).cutThruAll()
        self.assertEqual(7, c.faces().size())

        # now cut it in half sideways
        result = c.faces(">Y").workplane(-0.5).split(keepTop=True, keepBottom=True)

        # stack will have both halves, original will be unchanged
        # two solids are on the stack, eac
        self.assertEqual(2, result.solids().size())
        self.assertEqual(8, result.solids().item(0).faces().size())
        self.assertEqual(8, result.solids().item(1).faces().size())

    def testSplitKeepingBottom(self):
        """
        Tests splitting a solid improperly
        """
        # Drill a hole in the side
        c = CQ(makeUnitCube()).faces(">Z").workplane().circle(0.25).cutThruAll()
        self.assertEqual(7, c.faces().size())

        # Now cut it in half sideways
        result = c.faces(">Y").workplane(-0.5).split(keepTop=False, keepBottom=True)

        # stack will have both halves, original will be unchanged
        # one solid is on the stack
        self.assertEqual(1, result.solids().size())
        self.assertEqual(8, result.solids().item(0).faces().size())

    def testBoxDefaults(self):
        """
        Tests creating a single box
        """
        s = Workplane("XY").box(2, 3, 4)
        self.assertEqual(1, s.solids().size())
        self.saveModel(s)

    def testSimpleShell(self):
        """
            Create s simple box
        """
        s = Workplane("XY").box(2, 2, 2).faces("+Z").shell(0.05)
        self.saveModel(s)
        self.assertEqual(23, s.faces().size())

    def testOpenCornerShell(self):
        s = Workplane("XY").box(1, 1, 1)
        s1 = s.faces("+Z")
        s1.add(s.faces("+Y")).add(s.faces("+X"))
        self.saveModel(s1.shell(0.2))

        # Tests the list option variation of add
        s1 = s.faces("+Z")
        s1.add(s.faces("+Y")).add([s.faces("+X")])

        # Tests the raw object option variation of add
        s1 = s.faces("+Z")
        s1.add(s.faces("+Y")).add(s.faces("+X").val().wrapped)

    def testTopFaceFillet(self):
        s = Workplane("XY").box(1, 1, 1).faces("+Z").edges().fillet(0.1)
        self.assertEqual(s.faces().size(), 10)
        self.saveModel(s)

    def testBoxPointList(self):
        """
        Tests creating an array of boxes
        """
        s = (
            Workplane("XY")
            .rect(4.0, 4.0, forConstruction=True)
            .vertices()
            .box(0.25, 0.25, 0.25, combine=True)
        )
        # 1 object, 4 solids because the object is a compound
        self.assertEqual(4, s.solids().size())
        self.assertEqual(1, s.size())
        self.saveModel(s)

        s = (
            Workplane("XY")
            .rect(4.0, 4.0, forConstruction=True)
            .vertices()
            .box(0.25, 0.25, 0.25, combine=False)
        )
        # 4 objects, 4 solids, because each is a separate solid
        self.assertEqual(4, s.size())
        self.assertEqual(4, s.solids().size())

    def testBoxCombine(self):
        s = (
            Workplane("XY")
            .box(4, 4, 0.5)
            .faces(">Z")
            .workplane()
            .rect(3, 3, forConstruction=True)
            .vertices()
            .box(0.25, 0.25, 0.25, combine=True)
        )

        self.saveModel(s)
        self.assertEqual(1, s.solids().size())  # we should have one big solid
        # should have 26 faces. 6 for the box, and 4x5 for the smaller cubes
        self.assertEqual(26, s.faces().size())

    def testSphereDefaults(self):
        s = Workplane("XY").sphere(10)
        self.saveModel(s)  # Until FreeCAD fixes their sphere operation
        self.assertEqual(1, s.solids().size())
        self.assertEqual(1, s.faces().size())

    def testSphereCustom(self):
        s = Workplane("XY").sphere(
            10, angle1=0, angle2=90, angle3=360, centered=(False, False, False)
        )
        self.saveModel(s)
        self.assertEqual(1, s.solids().size())
        self.assertEqual(2, s.faces().size())

    def testSpherePointList(self):
        s = (
            Workplane("XY")
            .rect(4.0, 4.0, forConstruction=True)
            .vertices()
            .sphere(0.25, combine=False)
        )
        # self.saveModel(s) # Until FreeCAD fixes their sphere operation
        self.assertEqual(4, s.solids().size())
        self.assertEqual(4, s.faces().size())

    def testSphereCombine(self):
        s = (
            Workplane("XY")
            .rect(4.0, 4.0, forConstruction=True)
            .vertices()
            .sphere(2.25, combine=True)
        )
        # self.saveModel(s) # Until FreeCAD fixes their sphere operation
        self.assertEqual(1, s.solids().size())
        self.assertEqual(4, s.faces().size())

    def testWedgeDefaults(self):
        s = Workplane("XY").wedge(10, 10, 10, 5, 5, 5, 5)
        self.saveModel(s)
        self.assertEqual(1, s.solids().size())
        self.assertEqual(5, s.faces().size())
        self.assertEqual(5, s.vertices().size())

    def testWedgeCentering(self):
        s = Workplane("XY").wedge(
            10, 10, 10, 5, 5, 5, 5, centered=(False, False, False)
        )
        # self.saveModel(s)
        self.assertEqual(1, s.solids().size())
        self.assertEqual(5, s.faces().size())
        self.assertEqual(5, s.vertices().size())

    def testWedgePointList(self):
        s = (
            Workplane("XY")
            .rect(4.0, 4.0, forConstruction=True)
            .vertices()
            .wedge(10, 10, 10, 5, 5, 5, 5, combine=False)
        )
        # self.saveModel(s)
        self.assertEqual(4, s.solids().size())
        self.assertEqual(20, s.faces().size())
        self.assertEqual(20, s.vertices().size())

    def testWedgeCombined(self):
        s = (
            Workplane("XY")
            .rect(4.0, 4.0, forConstruction=True)
            .vertices()
            .wedge(10, 10, 10, 5, 5, 5, 5, combine=True)
        )
        # self.saveModel(s)
        self.assertEqual(1, s.solids().size())
        self.assertEqual(12, s.faces().size())
        self.assertEqual(16, s.vertices().size())

    def testQuickStartXY(self):
        s = (
            Workplane(Plane.XY())
            .box(2, 4, 0.5)
            .faces(">Z")
            .workplane()
            .rect(1.5, 3.5, forConstruction=True)
            .vertices()
            .cskHole(0.125, 0.25, 82, depth=None)
        )
        self.assertEqual(1, s.solids().size())
        self.assertEqual(14, s.faces().size())
        self.saveModel(s)

    def testQuickStartYZ(self):
        s = (
            Workplane(Plane.YZ())
            .box(2, 4, 0.5)
            .faces(">X")
            .workplane()
            .rect(1.5, 3.5, forConstruction=True)
            .vertices()
            .cskHole(0.125, 0.25, 82, depth=None)
        )
        self.assertEqual(1, s.solids().size())
        self.assertEqual(14, s.faces().size())
        self.saveModel(s)

    def testQuickStartXZ(self):
        s = (
            Workplane(Plane.XZ())
            .box(2, 4, 0.5)
            .faces(">Y")
            .workplane()
            .rect(1.5, 3.5, forConstruction=True)
            .vertices()
            .cskHole(0.125, 0.25, 82, depth=None)
        )
        self.assertEqual(1, s.solids().size())
        self.assertEqual(14, s.faces().size())
        self.saveModel(s)

    def testDoubleTwistedLoft(self):
        s = (
            Workplane("XY")
            .polygon(8, 20.0)
            .workplane(offset=4.0)
            .transformed(rotate=Vector(0, 0, 15.0))
            .polygon(8, 20)
            .loft()
        )
        s2 = (
            Workplane("XY")
            .polygon(8, 20.0)
            .workplane(offset=-4.0)
            .transformed(rotate=Vector(0, 0, 15.0))
            .polygon(8, 20)
            .loft()
        )
        # self.assertEquals(10,s.faces().size())
        # self.assertEquals(1,s.solids().size())
        s3 = s.combineSolids(s2)
        self.saveModel(s3)

    def testTwistedLoft(self):
        s = (
            Workplane("XY")
            .polygon(8, 20.0)
            .workplane(offset=4.0)
            .transformed(rotate=Vector(0, 0, 15.0))
            .polygon(8, 20)
            .loft()
        )
        self.assertEqual(10, s.faces().size())
        self.assertEqual(1, s.solids().size())
        self.saveModel(s)

    def testUnions(self):
        # duplicates a memory problem of some kind reported when combining lots of objects
        s = Workplane("XY").rect(0.5, 0.5).extrude(5.0)
        o = []
        beginTime = time.time()
        for i in range(15):
            t = Workplane("XY").center(10.0 * i, 0).rect(0.5, 0.5).extrude(5.0)
            o.append(t)

        # union stuff
        for oo in o:
            s = s.union(oo)
        print("Total time %0.3f" % (time.time() - beginTime))

        # Test unioning a Solid object
        s = Workplane(Plane.XY())
        currentS = s.rect(2.0, 2.0).extrude(0.5)
        toUnion = s.rect(1.0, 1.0).extrude(1.0)

        resS = currentS.union(toUnion)

        self.assertEqual(11, resS.faces().size())

    def testCombine(self):
        s = Workplane(Plane.XY())
        objects1 = s.rect(2.0, 2.0).extrude(0.5).faces(">Z").rect(1.0, 1.0).extrude(0.5)

        objects1.combine()

        self.assertEqual(11, objects1.faces().size())

    def testCombineSolidsInLoop(self):
        # duplicates a memory problem of some kind reported when combining lots of objects
        s = Workplane("XY").rect(0.5, 0.5).extrude(5.0)
        o = []
        beginTime = time.time()
        for i in range(15):
            t = Workplane("XY").center(10.0 * i, 0).rect(0.5, 0.5).extrude(5.0)
            o.append(t)

        # append the 'good way'
        for oo in o:
            s.add(oo)
        s = s.combineSolids()

        print("Total time %0.3f" % (time.time() - beginTime))

        self.saveModel(s)

    def testClean(self):
        """
        Tests the `clean()` method which is called automatically.
        """

        # make a cube with a splitter edge on one of the faces
        # autosimplify should remove the splitter
        s = (
            Workplane("XY")
            .moveTo(0, 0)
            .line(5, 0)
            .line(5, 0)
            .line(0, 10)
            .line(-10, 0)
            .close()
            .extrude(10)
        )

        self.assertEqual(6, s.faces().size())

        # test removal of splitter caused by union operation
        s = Workplane("XY").box(10, 10, 10).union(Workplane("XY").box(20, 10, 10))

        self.assertEqual(6, s.faces().size())

        # test removal of splitter caused by extrude+combine operation
        s = (
            Workplane("XY")
            .box(10, 10, 10)
            .faces(">Y")
            .workplane()
            .rect(5, 10, 5)
            .extrude(20)
        )

        self.assertEqual(10, s.faces().size())

        # test removal of splitter caused by double hole operation
        s = (
            Workplane("XY")
            .box(10, 10, 10)
            .faces(">Z")
            .workplane()
            .hole(3, 5)
            .faces(">Z")
            .workplane()
            .hole(3, 10)
        )

        self.assertEqual(7, s.faces().size())

        # test removal of splitter caused by cutThruAll
        s = (
            Workplane("XY")
            .box(10, 10, 10)
            .faces(">Y")
            .workplane()
            .rect(10, 5)
            .cutBlind(-5)
            .faces(">Z")
            .workplane()
            .center(0, 2.5)
            .rect(5, 5)
            .cutThruAll()
        )

        self.assertEqual(18, s.faces().size())

        # test removal of splitter with box
        s = Workplane("XY").box(5, 5, 5).box(10, 5, 2)

        self.assertEqual(14, s.faces().size())

    def testNoClean(self):
        """
        Test the case when clean is disabled.
        """
        # test disabling autoSimplify
        s = (
            Workplane("XY")
            .moveTo(0, 0)
            .line(5, 0)
            .line(5, 0)
            .line(0, 10)
            .line(-10, 0)
            .close()
            .extrude(10, clean=False)
        )
        self.assertEqual(7, s.faces().size())

        s = (
            Workplane("XY")
            .box(10, 10, 10)
            .union(Workplane("XY").box(20, 10, 10), clean=False)
        )
        self.assertEqual(14, s.faces().size())

        s = (
            Workplane("XY")
            .box(10, 10, 10)
            .faces(">Y")
            .workplane()
            .rect(5, 10, 5)
            .extrude(20, clean=False)
        )

        self.assertEqual(12, s.faces().size())

    def testExplicitClean(self):
        """
        Test running of `clean()` method explicitly.
        """
        s = (
            Workplane("XY")
            .moveTo(0, 0)
            .line(5, 0)
            .line(5, 0)
            .line(0, 10)
            .line(-10, 0)
            .close()
            .extrude(10, clean=False)
            .clean()
        )
        self.assertEqual(6, s.faces().size())

    def testPlanes(self):
        """
        Test other planes other than the normal ones (XY, YZ)
        """
        # ZX plane
        s = Workplane(Plane.ZX())
        result = (
            s.rect(2.0, 4.0)
            .extrude(0.5)
            .faces(">Z")
            .workplane()
            .rect(1.5, 3.5, forConstruction=True)
            .vertices()
            .cskHole(0.125, 0.25, 82, depth=None)
        )
        self.saveModel(result)

        # YX plane
        s = Workplane(Plane.YX())
        result = (
            s.rect(2.0, 4.0)
            .extrude(0.5)
            .faces(">Z")
            .workplane()
            .rect(1.5, 3.5, forConstruction=True)
            .vertices()
            .cskHole(0.125, 0.25, 82, depth=None)
        )
        self.saveModel(result)

        # YX plane
        s = Workplane(Plane.YX())
        result = (
            s.rect(2.0, 4.0)
            .extrude(0.5)
            .faces(">Z")
            .workplane()
            .rect(1.5, 3.5, forConstruction=True)
            .vertices()
            .cskHole(0.125, 0.25, 82, depth=None)
        )
        self.saveModel(result)

        # ZY plane
        s = Workplane(Plane.ZY())
        result = (
            s.rect(2.0, 4.0)
            .extrude(0.5)
            .faces(">Z")
            .workplane()
            .rect(1.5, 3.5, forConstruction=True)
            .vertices()
            .cskHole(0.125, 0.25, 82, depth=None)
        )
        self.saveModel(result)

        # front plane
        s = Workplane(Plane.front())
        result = (
            s.rect(2.0, 4.0)
            .extrude(0.5)
            .faces(">Z")
            .workplane()
            .rect(1.5, 3.5, forConstruction=True)
            .vertices()
            .cskHole(0.125, 0.25, 82, depth=None)
        )
        self.saveModel(result)

        # back plane
        s = Workplane(Plane.back())
        result = (
            s.rect(2.0, 4.0)
            .extrude(0.5)
            .faces(">Z")
            .workplane()
            .rect(1.5, 3.5, forConstruction=True)
            .vertices()
            .cskHole(0.125, 0.25, 82, depth=None)
        )
        self.saveModel(result)

        # left plane
        s = Workplane(Plane.left())
        result = (
            s.rect(2.0, 4.0)
            .extrude(0.5)
            .faces(">Z")
            .workplane()
            .rect(1.5, 3.5, forConstruction=True)
            .vertices()
            .cskHole(0.125, 0.25, 82, depth=None)
        )
        self.saveModel(result)

        # right plane
        s = Workplane(Plane.right())
        result = (
            s.rect(2.0, 4.0)
            .extrude(0.5)
            .faces(">Z")
            .workplane()
            .rect(1.5, 3.5, forConstruction=True)
            .vertices()
            .cskHole(0.125, 0.25, 82, depth=None)
        )
        self.saveModel(result)

        # top plane
        s = Workplane(Plane.top())
        result = (
            s.rect(2.0, 4.0)
            .extrude(0.5)
            .faces(">Z")
            .workplane()
            .rect(1.5, 3.5, forConstruction=True)
            .vertices()
            .cskHole(0.125, 0.25, 82, depth=None)
        )
        self.saveModel(result)

        # bottom plane
        s = Workplane(Plane.bottom())
        result = (
            s.rect(2.0, 4.0)
            .extrude(0.5)
            .faces(">Z")
            .workplane()
            .rect(1.5, 3.5, forConstruction=True)
            .vertices()
            .cskHole(0.125, 0.25, 82, depth=None)
        )
        self.saveModel(result)

    def testIsInside(self):
        """
        Testing if one box is inside of another.
        """
        box1 = Workplane(Plane.XY()).box(10, 10, 10)
        box2 = Workplane(Plane.XY()).box(5, 5, 5)

        self.assertFalse(box2.val().BoundingBox().isInside(box1.val().BoundingBox()))
        self.assertTrue(box1.val().BoundingBox().isInside(box2.val().BoundingBox()))

    def testCup(self):
        """
            UOM = "mm"

            #
            # PARAMETERS and PRESETS
            # These parameters can be manipulated by end users
            #
            bottomDiameter = FloatParam(min=10.0,presets={'default':50.0,'tumbler':50.0,'shot':35.0,'tea':50.0,'saucer':100.0},group="Basics", desc="Bottom diameter")
            topDiameter = FloatParam(min=10.0,presets={'default':85.0,'tumbler':85.0,'shot':50.0,'tea':51.0,'saucer':400.0 },group="Basics", desc="Top diameter")
            thickness = FloatParam(min=0.1,presets={'default':2.0,'tumbler':2.0,'shot':2.66,'tea':2.0,'saucer':2.0},group="Basics", desc="Thickness")
            height = FloatParam(min=1.0,presets={'default':80.0,'tumbler':80.0,'shot':59.0,'tea':125.0,'saucer':40.0},group="Basics", desc="Overall height")
            lipradius = FloatParam(min=1.0,presets={'default':1.0,'tumbler':1.0,'shot':0.8,'tea':1.0,'saucer':1.0},group="Basics", desc="Lip Radius")
            bottomThickness = FloatParam(min=1.0,presets={'default':5.0,'tumbler':5.0,'shot':10.0,'tea':10.0,'saucer':5.0},group="Basics", desc="BottomThickness")

            #
            # Your build method. It must return a solid object
            #
            def build():
                br = bottomDiameter.value / 2.0
                tr = topDiameter.value / 2.0
                t = thickness.value
                s1 = Workplane("XY").circle(br).workplane(offset=height.value).circle(tr).loft()
                s2 = Workplane("XY").workplane(offset=bottomThickness.value).circle(br - t ).workplane(offset=height.value - t ).circle(tr - t).loft()

                cup = s1.cut(s2)
                cup.faces(">Z").edges().fillet(lipradius.value)
                return cup
        """

        # for some reason shell doesnt work on this simple shape. how disappointing!
        td = 50.0
        bd = 20.0
        h = 10.0
        t = 1.0
        s1 = Workplane("XY").circle(bd).workplane(offset=h).circle(td).loft()
        s2 = (
            Workplane("XY")
            .workplane(offset=t)
            .circle(bd - (2.0 * t))
            .workplane(offset=(h - t))
            .circle(td - (2.0 * t))
            .loft()
        )
        s3 = s1.cut(s2)
        self.saveModel(s3)

    def testEnclosure(self):
        """
            Builds an electronics enclosure
            Original FreeCAD script: 81 source statements ,not including variables
            This script: 34
        """

        # parameter definitions
        p_outerWidth = 100.0  # Outer width of box enclosure
        p_outerLength = 150.0  # Outer length of box enclosure
        p_outerHeight = 50.0  # Outer height of box enclosure

        p_thickness = 3.0  # Thickness of the box walls
        p_sideRadius = 10.0  # Radius for the curves around the sides of the bo
        # Radius for the curves on the top and bottom edges of the box
        p_topAndBottomRadius = 2.0

        # How far in from the edges the screwposts should be place.
        p_screwpostInset = 12.0
        # nner Diameter of the screwpost holes, should be roughly screw diameter not including threads
        p_screwpostID = 4.0
        # Outer Diameter of the screwposts.\nDetermines overall thickness of the posts
        p_screwpostOD = 10.0

        p_boreDiameter = 8.0  # Diameter of the counterbore hole, if any
        p_boreDepth = 1.0  # Depth of the counterbore hole, if
        # Outer diameter of countersink.  Should roughly match the outer diameter of the screw head
        p_countersinkDiameter = 0.0
        # Countersink angle (complete angle between opposite sides, not from center to one side)
        p_countersinkAngle = 90.0
        # Whether to place the lid with the top facing down or not.
        p_flipLid = True
        # Height of lip on the underside of the lid.\nSits inside the box body for a snug fit.
        p_lipHeight = 1.0

        # outer shell
        oshell = (
            Workplane("XY")
            .rect(p_outerWidth, p_outerLength)
            .extrude(p_outerHeight + p_lipHeight)
        )

        # weird geometry happens if we make the fillets in the wrong order
        if p_sideRadius > p_topAndBottomRadius:
            oshell = (
                oshell.edges("|Z")
                .fillet(p_sideRadius)
                .edges("#Z")
                .fillet(p_topAndBottomRadius)
            )
        else:
            oshell = (
                oshell.edges("#Z")
                .fillet(p_topAndBottomRadius)
                .edges("|Z")
                .fillet(p_sideRadius)
            )

        # inner shell
        ishell = (
            oshell.faces("<Z")
            .workplane(p_thickness, True)
            .rect(
                (p_outerWidth - 2.0 * p_thickness), (p_outerLength - 2.0 * p_thickness)
            )
            .extrude((p_outerHeight - 2.0 * p_thickness), False)
        )  # set combine false to produce just the new boss
        ishell = ishell.edges("|Z").fillet(p_sideRadius - p_thickness)

        # make the box outer box
        box = oshell.cut(ishell)

        # make the screwposts
        POSTWIDTH = p_outerWidth - 2.0 * p_screwpostInset
        POSTLENGTH = p_outerLength - 2.0 * p_screwpostInset

        box = (
            box.faces(">Z")
            .workplane(-p_thickness)
            .rect(POSTWIDTH, POSTLENGTH, forConstruction=True)
            .vertices()
            .circle(p_screwpostOD / 2.0)
            .circle(p_screwpostID / 2.0)
            .extrude((-1.0) * (p_outerHeight + p_lipHeight - p_thickness), True)
        )

        # split lid into top and bottom parts
        (lid, bottom) = (
            box.faces(">Z")
            .workplane(-p_thickness - p_lipHeight)
            .split(keepTop=True, keepBottom=True)
            .all()
        )  # splits into two solids

        # translate the lid, and subtract the bottom from it to produce the lid inset
        lowerLid = lid.translate((0, 0, -p_lipHeight))
        cutlip = lowerLid.cut(bottom).translate(
            (p_outerWidth + p_thickness, 0, p_thickness - p_outerHeight + p_lipHeight)
        )

        # compute centers for counterbore/countersink or counterbore
        topOfLidCenters = (
            cutlip.faces(">Z")
            .workplane()
            .rect(POSTWIDTH, POSTLENGTH, forConstruction=True)
            .vertices()
        )

        # add holes of the desired type
        if p_boreDiameter > 0 and p_boreDepth > 0:
            topOfLid = topOfLidCenters.cboreHole(
                p_screwpostID, p_boreDiameter, p_boreDepth, (2.0) * p_thickness
            )
        elif p_countersinkDiameter > 0 and p_countersinkAngle > 0:
            topOfLid = topOfLidCenters.cskHole(
                p_screwpostID,
                p_countersinkDiameter,
                p_countersinkAngle,
                (2.0) * p_thickness,
            )
        else:
            topOfLid = topOfLidCenters.hole(p_screwpostID, (2.0) * p_thickness)

        # flip lid upside down if desired
        if p_flipLid:
            topOfLid.rotateAboutCenter((1, 0, 0), 180)

        # return the combined result
        result = topOfLid.union(bottom)

        self.saveModel(result)

    def testExtrude(self):
        """
        Test extrude
        """
        r = 1.0
        h = 1.0
        decimal_places = 9.0

        # extrude in one direction
        s = Workplane("XY").circle(r).extrude(h, both=False)

        top_face = s.faces(">Z")
        bottom_face = s.faces("<Z")

        # calculate the distance between the top and the bottom face
        delta = top_face.val().Center().sub(bottom_face.val().Center())

        self.assertTupleAlmostEquals(delta.toTuple(), (0.0, 0.0, h), decimal_places)

        # extrude symmetrically
        s = Workplane("XY").circle(r).extrude(h, both=True)

        top_face = s.faces(">Z")
        bottom_face = s.faces("<Z")

        # calculate the distance between the top and the bottom face
        delta = top_face.val().Center().sub(bottom_face.val().Center())

        self.assertTupleAlmostEquals(
            delta.toTuple(), (0.0, 0.0, 2.0 * h), decimal_places
        )

    def testTaperedExtrudeCutBlind(self):

        h = 1.0
        r = 1.0
        t = 5

        # extrude with a positive taper
        s = Workplane("XY").circle(r).extrude(h, taper=t)

        top_face = s.faces(">Z")
        bottom_face = s.faces("<Z")

        # top and bottom face area
        delta = top_face.val().Area() - bottom_face.val().Area()

        self.assertTrue(delta < 0)

        # extrude with a negative taper
        s = Workplane("XY").circle(r).extrude(h, taper=-t)

        top_face = s.faces(">Z")
        bottom_face = s.faces("<Z")

        # top and bottom face area
        delta = top_face.val().Area() - bottom_face.val().Area()

        self.assertTrue(delta > 0)

        # cut a tapered hole
        s = (
            Workplane("XY")
            .rect(2 * r, 2 * r)
            .extrude(2 * h)
            .faces(">Z")
            .workplane()
            .rect(r, r)
            .cutBlind(-h, taper=t)
        )

        middle_face = s.faces(">Z[-2]")

        self.assertTrue(middle_face.val().Area() < 1)

    def testClose(self):
        # Close without endPoint and startPoint coincide.
        # Create a half-circle
        a = Workplane(Plane.XY()).sagittaArc((10, 0), 2).close().extrude(2)

        # Close when endPoint and startPoint coincide.
        # Create a double half-circle
        b = (
            Workplane(Plane.XY())
            .sagittaArc((10, 0), 2)
            .sagittaArc((0, 0), 2)
            .close()
            .extrude(2)
        )

        # The b shape shall have twice the volume of the a shape.
        self.assertAlmostEqual(a.val().Volume() * 2.0, b.val().Volume())

        # Testcase 3 from issue #238
        thickness = 3.0
        length = 10.0
        width = 5.0

        obj1 = (
            Workplane("XY", origin=(0, 0, -thickness / 2))
            .moveTo(length / 2, 0)
            .threePointArc((0, width / 2), (-length / 2, 0))
            .threePointArc((0, -width / 2), (length / 2, 0))
            .close()
            .extrude(thickness)
        )

        os_x = 8.0  # Offset in X
        os_y = -19.5  # Offset in Y

        obj2 = (
            Workplane("YZ", origin=(os_x, os_y, -thickness / 2))
            .moveTo(os_x + length / 2, os_y)
            .sagittaArc((os_x - length / 2, os_y), width / 2)
            .sagittaArc((os_x + length / 2, os_y), width / 2)
            .close()
            .extrude(thickness)
        )

        # The obj1 shape shall have the same volume as the obj2 shape.
        self.assertAlmostEqual(obj1.val().Volume(), obj2.val().Volume())

    def testText(self):

        box = Workplane("XY").box(4, 4, 0.5)

        obj1 = (
            box.faces(">Z")
            .workplane()
            .text(
                "CQ 2.0",
                0.5,
                -0.05,
                cut=True,
                halign="left",
                valign="bottom",
                font="Sans",
            )
        )

        # combined object should have smaller volume
        self.assertGreater(box.val().Volume(), obj1.val().Volume())

        obj2 = (
            box.faces(">Z")
            .workplane()
            .text("CQ 2.0", 0.5, 0.05, cut=False, combine=True, font="Sans")
        )

        # combined object should have bigger volume
        self.assertLess(box.val().Volume(), obj2.val().Volume())

        # verify that the number of top faces is correct (NB: this is font specific)
        self.assertEqual(len(obj2.faces(">Z").vals()), 5)

        obj3 = (
            box.faces(">Z")
            .workplane()
            .text(
                "CQ 2.0",
                0.5,
                0.05,
                cut=False,
                combine=False,
                halign="right",
                valign="top",
                font="Sans",
            )
        )

        # verify that the number of solids is correct
        self.assertEqual(len(obj3.solids().vals()), 5)

    def testParametricCurve(self):

        from math import sin, cos, pi

        k = 4
        r = 1

        func = lambda t: (
            r * (k + 1) * cos(t) - r * cos((k + 1) * t),
            r * (k + 1) * sin(t) - r * sin((k + 1) * t),
        )

        res_open = Workplane("XY").parametricCurve(func).extrude(3)

        # open profile generates an invalid solid
        self.assertFalse(res_open.solids().val().isValid())

        res_closed = (
            Workplane("XY").parametricCurve(func, start=0, stop=2 * pi).extrude(3)
        )

        # closed profile will generate a valid solid with 3 faces
        self.assertTrue(res_closed.solids().val().isValid())
        self.assertEqual(len(res_closed.faces().vals()), 3)

    def testMakeShellSolid(self):

        c0 = math.sqrt(2) / 4
        vertices = [[c0, -c0, c0], [c0, c0, -c0], [-c0, c0, c0], [-c0, -c0, -c0]]
        faces_ixs = [[0, 1, 2, 0], [1, 0, 3, 1], [2, 3, 0, 2], [3, 2, 1, 3]]

        faces = []
        for ixs in faces_ixs:
            lines = []
            for v1, v2 in zip(ixs, ixs[1:]):
                lines.append(
                    Edge.makeLine(Vector(*vertices[v1]), Vector(*vertices[v2]))
                )
            wire = Wire.combine(lines)
            faces.append(Face.makeFromWires(wire))

        shell = Shell.makeShell(faces)
        solid = Solid.makeSolid(shell)

        self.assertTrue(shell.isValid())
        self.assertTrue(solid.isValid())

        self.assertEqual(len(solid.Vertices()), 4)
        self.assertEqual(len(solid.Faces()), 4)

    def testIsInsideSolid(self):
        # test solid
        model = Workplane("XY").box(10, 10, 10)
        solid = model.val()  # get first object on stack

        self.assertTrue(solid.isInside((0, 0, 0)))
        self.assertFalse(solid.isInside((10, 10, 10)))
        self.assertTrue(solid.isInside((Vector(3, 3, 3))))
        self.assertFalse(solid.isInside((Vector(30.0, 30.0, 30.0))))

        self.assertTrue(solid.isInside((0, 0, 4.99), tolerance=0.1))
        self.assertTrue(solid.isInside((0, 0, 5)))  # check point on surface
        self.assertTrue(solid.isInside((0, 0, 5.01), tolerance=0.1))
        self.assertFalse(solid.isInside((0, 0, 5.1), tolerance=0.1))

        # test compound solid
        model = Workplane("XY").box(10, 10, 10)
        model = model.moveTo(50, 50).box(10, 10, 10)
        solid = model.val()

        self.assertTrue(solid.isInside((0, 0, 0)))
        self.assertTrue(solid.isInside((50, 50, 0)))
        self.assertFalse(solid.isInside((50, 56, 0)))

        # make sure raises on non solid
        model = Workplane("XY").rect(10, 10)
        solid = model.val()
        with self.assertRaises(AttributeError):
            solid.isInside((0, 0, 0))

        # test solid with an internal void
        void = Workplane("XY").box(10, 10, 10)
        model = Workplane("XY").box(100, 100, 100).cut(void)
        solid = model.val()

        self.assertFalse(solid.isInside((0, 0, 0)))
        self.assertTrue(solid.isInside((40, 40, 40)))
        self.assertFalse(solid.isInside((55, 55, 55)))

    def testWorkplaneCenterOptions(self):
        """
        Test options for specifiying origin of workplane
        """
        decimal_places = 9

        pts = [(0, 0), (90, 0), (90, 30), (30, 30), (30, 60), (0.0, 60)]

        r = Workplane("XY").polyline(pts).close().extrude(10.0)

        origin = (
            r.faces(">Z")
            .workplane(centerOption="ProjectedOrigin")
            .plane.origin.toTuple()
        )
        self.assertTupleAlmostEquals(origin, (0.0, 0.0, 10.0), decimal_places)

        origin = (
            r.faces(">Z").workplane(centerOption="CenterOfMass").plane.origin.toTuple()
        )
        self.assertTupleAlmostEquals(origin, (37.5, 22.5, 10.0), decimal_places)

        origin = (
            r.faces(">Z")
            .workplane(centerOption="CenterOfBoundBox")
            .plane.origin.toTuple()
        )
        self.assertTupleAlmostEquals(origin, (45.0, 30.0, 10.0), decimal_places)

        origin = (
            r.faces(">Z")
            .workplane(centerOption="ProjectedOrigin", origin=(30, 10, 20))
            .plane.origin.toTuple()
        )
        self.assertTupleAlmostEquals(origin, (30.0, 10.0, 10.0), decimal_places)

        origin = (
            r.faces(">Z")
            .workplane(centerOption="ProjectedOrigin", origin=Vector(30, 10, 20))
            .plane.origin.toTuple()
        )
        self.assertTupleAlmostEquals(origin, (30.0, 10.0, 10.0), decimal_places)

        with self.assertRaises(ValueError):
            origin = r.faces(">Z").workplane(centerOption="undefined")

        # test case where plane origin is shifted with center call
        r = (
            r.faces(">Z")
            .workplane(centerOption="ProjectedOrigin")
            .center(30, 0)
            .hole(90)
        )

        origin = (
            r.faces(">Z")
            .workplane(centerOption="ProjectedOrigin")
            .plane.origin.toTuple()
        )
        self.assertTupleAlmostEquals(origin, (30.0, 0.0, 10.0), decimal_places)

        origin = (
            r.faces(">Z")
            .workplane(centerOption="ProjectedOrigin", origin=(0, 0, 0))
            .plane.origin.toTuple()
        )
        self.assertTupleAlmostEquals(origin, (0.0, 0.0, 10.0), decimal_places)

        # make sure projection works in all directions
        r = Workplane("YZ").polyline(pts).close().extrude(10.0)

        origin = (
            r.faces(">X")
            .workplane(centerOption="ProjectedOrigin")
            .plane.origin.toTuple()
        )
        self.assertTupleAlmostEquals(origin, (10.0, 0.0, 0.0), decimal_places)

        origin = (
            r.faces(">X").workplane(centerOption="CenterOfMass").plane.origin.toTuple()
        )
        self.assertTupleAlmostEquals(origin, (10.0, 37.5, 22.5), decimal_places)

        origin = (
            r.faces(">X")
            .workplane(centerOption="CenterOfBoundBox")
            .plane.origin.toTuple()
        )
        self.assertTupleAlmostEquals(origin, (10.0, 45.0, 30.0), decimal_places)

        r = Workplane("XZ").polyline(pts).close().extrude(10.0)

        origin = (
            r.faces("<Y")
            .workplane(centerOption="ProjectedOrigin")
            .plane.origin.toTuple()
        )
        self.assertTupleAlmostEquals(origin, (0.0, -10.0, 0.0), decimal_places)

        origin = (
            r.faces("<Y").workplane(centerOption="CenterOfMass").plane.origin.toTuple()
        )
        self.assertTupleAlmostEquals(origin, (37.5, -10.0, 22.5), decimal_places)

        origin = (
            r.faces("<Y")
            .workplane(centerOption="CenterOfBoundBox")
            .plane.origin.toTuple()
        )
        self.assertTupleAlmostEquals(origin, (45.0, -10.0, 30.0), decimal_places)

    def testFindSolid(self):

        r = Workplane("XY").pushPoints([(-2, 0), (2, 0)]).box(1, 1, 1, combine=False)

        # there should be two solids on the stack
        self.assertEqual(len(r.objects), 2)
        self.assertTrue(isinstance(r.val(), Solid))

        # find solid should return a compund of two solids
        s = r.findSolid()
        self.assertEqual(len(s.Solids()), 2)
        self.assertTrue(isinstance(s, Compound))

    def testSlot2D(self):

        decimal_places = 9

        # Ensure it produces a solid with the correct volume
        result = Workplane("XY").slot2D(4, 1, 0).extrude(1)
        self.assertAlmostEqual(result.val().Volume(), 3.785398163, decimal_places)

        # Test for proper expected behaviour when cutting
        box = Workplane("XY").box(5, 5, 1)
        result = box.faces(">Z").workplane().slot2D(4, 1, 0).cutThruAll()
        self.assertAlmostEqual(result.val().Volume(), 21.214601837, decimal_places)
        result = box.faces(">Z").workplane().slot2D(4, 1, 0).cutBlind(-0.5)
        self.assertAlmostEqual(result.val().Volume(), 23.107300918, decimal_places)

        # Test to see if slot is rotated correctly
        result = Workplane("XY").slot2D(4, 1, 45).extrude(1)
        point = result.faces(">Z").edges(">X").first().val().startPoint().toTuple()
        self.assertTupleAlmostEquals(
            point, (0.707106781, 1.414213562, 1.0), decimal_places
        )

    def test_assembleEdges(self):

        # Plate with 5 sides and 2 bumps, one side is not co-planar with the other sides
        # Passes an open wire to assembleEdges so that IsDone is true but Error returns 2 to test the warning functionality.
        edge_points = [
            [-7.0, -7.0, 0.0],
            [-3.0, -10.0, 3.0],
            [7.0, -7.0, 0.0],
            [7.0, 7.0, 0.0],
            [-7.0, 7.0, 0.0],
        ]
        edge_wire = Workplane("XY").polyline(
            [(-7.0, -7.0), (7.0, -7.0), (7.0, 7.0), (-7.0, 7.0)]
        )
        edge_wire = edge_wire.add(
            Workplane("YZ")
            .workplane()
            .transformed(offset=Vector(0, 0, -7), rotate=Vector(0, 45, 0))
            .spline([(-7.0, 0.0), (3, -3), (7.0, 0.0)])
        )
        edge_wire = [o.vals()[0] for o in edge_wire.all()]
        edge_wire = Wire.assembleEdges(edge_wire)

        # Embossed star, need to change optional parameters to obtain nice looking result.
        r1 = 3.0
        r2 = 10.0
        fn = 6
        edge_points = [
            [r1 * math.cos(i * math.pi / fn), r1 * math.sin(i * math.pi / fn)]
            if i % 2 == 0
            else [r2 * math.cos(i * math.pi / fn), r2 * math.sin(i * math.pi / fn)]
            for i in range(2 * fn + 1)
        ]
        edge_wire = Workplane("XY").polyline(edge_points)
        edge_wire = [o.vals()[0] for o in edge_wire.all()]
        edge_wire = Wire.assembleEdges(edge_wire)

        # Points on hexagonal pattern coordinates, use of pushpoints.
        r1 = 1.0
        fn = 6
        edge_points = [
            [r1 * math.cos(i * 2 * math.pi / fn), r1 * math.sin(i * 2 * math.pi / fn)]
            for i in range(fn + 1)
        ]
        surface_points = [
            [0.25, 0, 0.75],
            [-0.25, 0, 0.75],
            [0, 0.25, 0.75],
            [0, -0.25, 0.75],
            [0, 0, 2],
        ]
        edge_wire = Workplane("XY").polyline(edge_points)
        edge_wire = [o.vals()[0] for o in edge_wire.all()]
        edge_wire = Wire.assembleEdges(edge_wire)

        # Gyroïd, all edges are splines on different workplanes.
        edge_points = [
            [[3.54, 3.54], [1.77, 0.0], [3.54, -3.54]],
            [[-3.54, -3.54], [0.0, -1.77], [3.54, -3.54]],
            [[-3.54, -3.54], [0.0, -1.77], [3.54, -3.54]],
            [[-3.54, -3.54], [-1.77, 0.0], [-3.54, 3.54]],
            [[3.54, 3.54], [0.0, 1.77], [-3.54, 3.54]],
            [[3.54, 3.54], [0.0, 1.77], [-3.54, 3.54]],
        ]
        plane_list = ["XZ", "XY", "YZ", "XZ", "YZ", "XY"]
        offset_list = [-3.54, 3.54, 3.54, 3.54, -3.54, -3.54]
        edge_wire = (
            Workplane(plane_list[0])
            .workplane(offset=-offset_list[0])
            .spline(edge_points[0])
        )
        for i in range(len(edge_points) - 1):
            edge_wire = edge_wire.add(
                Workplane(plane_list[i + 1])
                .workplane(offset=-offset_list[i + 1])
                .spline(edge_points[i + 1])
            )
        edge_wire = [o.vals()[0] for o in edge_wire.all()]
        edge_wire = Wire.assembleEdges(edge_wire)

    def testTag(self):

        # test tagging
        result = (
            Workplane("XY")
            .pushPoints([(-2, 0), (2, 0)])
            .box(1, 1, 1, combine=False)
            .tag("2 solids")
            .union(Workplane("XY").box(6, 1, 1))
        )
        self.assertEqual(len(result.objects), 1)
        result = result._getTagged("2 solids")
        self.assertEqual(len(result.objects), 2)

    def testCopyWorkplane(self):

        obj0 = Workplane("XY").box(1, 1, 10).faces(">Z").workplane()
        obj1 = Workplane("XY").copyWorkplane(obj0).box(1, 1, 1)
        self.assertTupleAlmostEquals((0, 0, 5), obj1.val().Center().toTuple(), 9)

    def testWorkplaneFromTagged(self):

        # create a flat, wide base. Extrude one object 4 units high, another
        # object ontop of it 6 units high. Go back to base plane. Extrude an
        # object 11 units high. Assert that top face is 11 units high.
        result = (
            Workplane("XY")
            .box(10, 10, 1, centered=(True, True, False))
            .faces(">Z")
            .workplane()
            .tag("base")
            .center(3, 0)
            .rect(2, 2)
            .extrude(4)
            .faces(">Z")
            .workplane()
            .circle(1)
            .extrude(6)
            .workplaneFromTagged("base")
            .center(-3, 0)
            .circle(1)
            .extrude(11)
        )
        self.assertTupleAlmostEquals(
            result.faces(">Z").val().Center().toTuple(), (-3, 0, 12), 9
        )

    def testTagSelectors(self):

        result0 = Workplane("XY").box(1, 1, 1).tag("box").sphere(1)
        # result is currently a sphere
        self.assertEqual(1, result0.faces().size())
        # a box has 8 vertices
        self.assertEqual(8, result0.vertices(tag="box").size())
        # 6 faces
        self.assertEqual(6, result0.faces(tag="box").size())
        # 12 edges
        self.assertEqual(12, result0.edges(tag="box").size())
        # 6 wires
        self.assertEqual(6, result0.wires(tag="box").size())

        # create two solids, tag them, join to one solid
        result1 = (
            Workplane("XY")
            .pushPoints([(1, 0), (-1, 0)])
            .box(1, 1, 1)
            .tag("boxes")
            .sphere(1)
        )
        self.assertEqual(1, result1.solids().size())
        self.assertEqual(2, result1.solids(tag="boxes").size())
        self.assertEqual(1, result1.shells().size())
        self.assertEqual(2, result1.shells(tag="boxes").size())

        # create 4 individual objects, tag it, then combine to one compound
        result2 = (
            Workplane("XY")
            .rect(4, 4)
            .vertices()
            .box(1, 1, 1, combine=False)
            .tag("4 objs")
        )
        result2 = result2.newObject([Compound.makeCompound(result2.objects)])
        self.assertEqual(1, result2.compounds().size())
        self.assertEqual(0, result2.compounds(tag="4 objs").size())

    def test_interpPlate(self):
        """
        Tests the interpPlate() functionnalites
        Numerical values of Areas and Volumes were obtained with the Area() and Volume() functions on a Linux machine under Debian 10 with python 3.7.
        """

        # example from PythonOCC core_geometry_geomplate.py, use of thickness = 0 returns 2D surface.
        thickness = 0
        edge_points = [
            [0.0, 0.0, 0.0],
            [0.0, 10.0, 0.0],
            [0.0, 10.0, 10.0],
            [0.0, 0.0, 10.0],
        ]
        surface_points = [[5.0, 5.0, 5.0]]
        plate_0 = Workplane("XY").interpPlate(edge_points, surface_points, thickness)
        self.assertTrue(plate_0.val().isValid())
        self.assertAlmostEqual(plate_0.val().Area(), 141.218823892, 1)

        # Plate with 5 sides and 2 bumps, one side is not co-planar with the other sides
        thickness = 0.1
        edge_points = [
            [-7.0, -7.0, 0.0],
            [-3.0, -10.0, 3.0],
            [7.0, -7.0, 0.0],
            [7.0, 7.0, 0.0],
            [-7.0, 7.0, 0.0],
        ]
        edge_wire = Workplane("XY").polyline(
            [(-7.0, -7.0), (7.0, -7.0), (7.0, 7.0), (-7.0, 7.0)]
        )
        # edge_wire = edge_wire.add(Workplane('YZ').workplane().transformed(offset=Vector(0, 0, -7), rotate=Vector(45, 0, 0)).polyline([(-7.,0.), (3,-3), (7.,0.)]))
        # In CadQuery Sept-2019 it worked with rotate=Vector(0, 45, 0). In CadQuery Dec-2019 rotate=Vector(45, 0, 0) only closes the wire.
        edge_wire = edge_wire.add(
            Workplane("YZ")
            .workplane()
            .transformed(offset=Vector(0, 0, -7), rotate=Vector(45, 0, 0))
            .spline([(-7.0, 0.0), (3, -3), (7.0, 0.0)])
        )
        surface_points = [[-3.0, -3.0, -3.0], [3.0, 3.0, 3.0]]
        plate_1 = Workplane("XY").interpPlate(edge_wire, surface_points, thickness)
        self.assertTrue(plate_1.val().isValid())
        self.assertAlmostEqual(plate_1.val().Volume(), 26.124970206, 3)

        # Embossed star, need to change optional parameters to obtain nice looking result.
        r1 = 3.0
        r2 = 10.0
        fn = 6
        thickness = 0.1
        edge_points = [
            [r1 * math.cos(i * math.pi / fn), r1 * math.sin(i * math.pi / fn)]
            if i % 2 == 0
            else [r2 * math.cos(i * math.pi / fn), r2 * math.sin(i * math.pi / fn)]
            for i in range(2 * fn + 1)
        ]
        edge_wire = Workplane("XY").polyline(edge_points)
        r2 = 4.5
        surface_points = [
            [r2 * math.cos(i * math.pi / fn), r2 * math.sin(i * math.pi / fn), 1.0]
            for i in range(2 * fn)
        ] + [[0.0, 0.0, -2.0]]
        plate_2 = Workplane("XY").interpPlate(
            edge_wire,
            surface_points,
            thickness,
            combine=True,
            clean=True,
            degree=3,
            nbPtsOnCur=15,
            nbIter=2,
            anisotropy=False,
            tol2d=0.00001,
            tol3d=0.0001,
            tolAng=0.01,
            tolCurv=0.1,
            maxDeg=8,
            maxSegments=49,
        )
        self.assertTrue(plate_2.val().isValid())
        self.assertAlmostEqual(plate_2.val().Volume(), 10.956054314, 0)

        # Points on hexagonal pattern coordinates, use of pushpoints.
        r1 = 1.0
        N = 3
        ca = math.cos(30.0 * math.pi / 180.0)
        sa = math.sin(30.0 * math.pi / 180.0)
        # EVEN ROWS
        pts = [
            (-3.0, -3.0),
            (-1.267949, -3.0),
            (0.464102, -3.0),
            (2.196152, -3.0),
            (-3.0, 0.0),
            (-1.267949, 0.0),
            (0.464102, 0.0),
            (2.196152, 0.0),
            (-2.133974, -1.5),
            (-0.401923, -1.5),
            (1.330127, -1.5),
            (3.062178, -1.5),
            (-2.133975, 1.5),
            (-0.401924, 1.5),
            (1.330127, 1.5),
            (3.062178, 1.5),
        ]
        # Spike surface
        thickness = 0.1
        fn = 6
        edge_points = [
            [
                r1 * math.cos(i * 2 * math.pi / fn + 30 * math.pi / 180),
                r1 * math.sin(i * 2 * math.pi / fn + 30 * math.pi / 180),
            ]
            for i in range(fn + 1)
        ]
        surface_points = [
            [
                r1 / 4 * math.cos(i * 2 * math.pi / fn + 30 * math.pi / 180),
                r1 / 4 * math.sin(i * 2 * math.pi / fn + 30 * math.pi / 180),
                0.75,
            ]
            for i in range(fn + 1)
        ] + [[0, 0, 2]]
        edge_wire = Workplane("XY").polyline(edge_points)
        plate_3 = (
            Workplane("XY")
            .pushPoints(pts)
            .interpPlate(
                edge_wire,
                surface_points,
                thickness,
                combine=False,
                clean=False,
                degree=2,
                nbPtsOnCur=20,
                nbIter=2,
                anisotropy=False,
                tol2d=0.00001,
                tol3d=0.0001,
                tolAng=0.01,
                tolCurv=0.1,
                maxDeg=8,
                maxSegments=9,
            )
        )
        self.assertTrue(plate_3.val().isValid())
        self.assertAlmostEqual(plate_3.val().Volume(), 0.45893954685189414, 1)

        # Gyroïd, all edges are splines on different workplanes.
        thickness = 0.1
        edge_points = [
            [[3.54, 3.54], [1.77, 0.0], [3.54, -3.54]],
            [[-3.54, -3.54], [0.0, -1.77], [3.54, -3.54]],
            [[-3.54, -3.54], [0.0, -1.77], [3.54, -3.54]],
            [[-3.54, -3.54], [-1.77, 0.0], [-3.54, 3.54]],
            [[3.54, 3.54], [0.0, 1.77], [-3.54, 3.54]],
            [[3.54, 3.54], [0.0, 1.77], [-3.54, 3.54]],
        ]
        plane_list = ["XZ", "XY", "YZ", "XZ", "YZ", "XY"]
        offset_list = [-3.54, 3.54, 3.54, 3.54, -3.54, -3.54]
        edge_wire = (
            Workplane(plane_list[0])
            .workplane(offset=-offset_list[0])
            .spline(edge_points[0])
        )
        for i in range(len(edge_points) - 1):
            edge_wire = edge_wire.add(
                Workplane(plane_list[i + 1])
                .workplane(offset=-offset_list[i + 1])
                .spline(edge_points[i + 1])
            )
        surface_points = [[0, 0, 0]]
        plate_4 = Workplane("XY").interpPlate(edge_wire, surface_points, thickness)
        self.assertTrue(plate_4.val().isValid())
        self.assertAlmostEqual(plate_4.val().Volume(), 7.760559490, 3)<|MERGE_RESOLUTION|>--- conflicted
+++ resolved
@@ -544,8 +544,14 @@
         # test include current
         path1 = Workplane("XZ").spline(pts[1:], includeCurrent=True).val()
         self.assertAlmostEqual(path.Length(), path1.Length())
-
-<<<<<<< HEAD
+        
+        # test tangents and offset plane
+        pts = [(0, 0), (-1, 1), (-2, 0), (-1, 0)]
+        tangents = [(0, 1), (1, 0)]
+
+        path2 = Workplane("XY", (0, 0, 10)).spline(pts, tangents=tangents)
+        self.assertAlmostEqual(path2.val().tangentAt(0).z, 0)
+
     def testRotatedEllipse(self):
         def rotatePoint(x, y, alpha):
             # rotation matrix
@@ -726,14 +732,6 @@
 
         self.assertTupleAlmostEquals(sp1.toTuple(), sp2.toTuple(), 3)
         self.assertTupleAlmostEquals(ep1.toTuple(), ep2.toTuple(), 3)
-=======
-        # test tangents and offset plane
-        pts = [(0, 0), (-1, 1), (-2, 0), (-1, 0)]
-        tangents = [(0, 1), (1, 0)]
-
-        path2 = Workplane("XY", (0, 0, 10)).spline(pts, tangents=tangents)
-        self.assertAlmostEqual(path2.val().tangentAt(0).z, 0)
->>>>>>> b9d3a1c1
 
     def testSweep(self):
         """
