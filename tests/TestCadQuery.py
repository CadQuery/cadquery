"""
    This module tests cadquery creation and manipulation functions

"""
# system modules
import math,os.path,time,tempfile

# my modules
from cadquery import *
from cadquery import exporters
from tests import BaseTest, writeStringToFile, makeUnitCube, readFileAsString, makeUnitSquareWire, makeCube

# where unit test output will be saved
OUTDIR = tempfile.gettempdir()
SUMMARY_FILE = os.path.join(OUTDIR, "testSummary.html")

SUMMARY_TEMPLATE = """<html>
    <head>
        <style type="text/css">
            .testResult{
                background: #eeeeee;
                margin: 50px;
                border: 1px solid black;
            }
        </style>
    </head>
    <body>
        <!--TEST_CONTENT-->
    </body>
</html>"""

TEST_RESULT_TEMPLATE = """
    <div class="testResult"><h3>%(name)s</h3>
    %(svg)s
    </div>
    <!--TEST_CONTENT-->
"""

# clean up any summary file that is in the output directory.
# i know, this sux, but there is no other way to do this in 2.6, as we cannot do class fixutres till 2.7
writeStringToFile(SUMMARY_TEMPLATE, SUMMARY_FILE)


class TestCadQuery(BaseTest):

    def tearDown(self):
        """
            Update summary with data from this test.
            This is a really hackey way of doing it-- we get a startup event from module load,
            but there is no way in unittest to get a single shutdown event-- except for stuff in 2.7 and above

            So what we do here is to read the existing file, stick in more content, and leave it
        """
        svgFile = os.path.join(OUTDIR, self._testMethodName + ".svg")

        # all tests do not produce output
        if os.path.exists(svgFile):
            existingSummary = readFileAsString(SUMMARY_FILE)
            svgText = readFileAsString(svgFile)
            svgText = svgText.replace(
                '<?xml version="1.0" encoding="UTF-8" standalone="no"?>', "")

            # now write data into the file
            # the content we are replacing it with also includes the marker, so it can be replaced again
            existingSummary = existingSummary.replace("<!--TEST_CONTENT-->", TEST_RESULT_TEMPLATE % (
                dict(svg=svgText, name=self._testMethodName)))

            writeStringToFile(existingSummary, SUMMARY_FILE)

    def saveModel(self, shape):
        """
            shape must be a CQ object
            Save models in SVG and STEP format
        """
        shape.exportSvg(os.path.join(OUTDIR, self._testMethodName + ".svg"))
        shape.val().exportStep(os.path.join(OUTDIR, self._testMethodName + ".step"))

    def testToOCC(self):
        """
        Tests to make sure that a CadQuery object is converted correctly to a OCC object.
        """
        r = Workplane('XY').rect(5, 5).extrude(5)

        r = r.toOCC()

        import OCC.Core as OCC
        self.assertEqual(type(r), OCC.TopoDS.TopoDS_Compound)

    def testToSVG(self):
        """
        Tests to make sure that a CadQuery object is converted correctly to SVG
        """
        r = Workplane('XY').rect(5, 5).extrude(5)

        r_str = r.toSvg()

        # Make sure that a couple of sections from the SVG output make sense
        self.assertTrue(r_str.index('path d="M') > 0)
        self.assertTrue(r_str.index(
            'line x1="30" y1="-30" x2="58" y2="-15" stroke-width="3"') > 0)

    def testCubePlugin(self):
        """
        Tests a plugin that combines cubes together with a base
        :return:
        """
        # make the plugin method

        def makeCubes(self, length):
            # self refers to the CQ or Workplane object

            # inner method that creates a cube
            def _singleCube(pnt):
                # pnt is a location in local coordinates
                # since we're using eachpoint with useLocalCoordinates=True
                return Solid.makeBox(length, length, length, pnt)

            # use CQ utility method to iterate over the stack, call our
            # method, and convert to/from local coordinates.
            return self.eachpoint(_singleCube, True)

        # link the plugin in
        Workplane.makeCubes = makeCubes

        # call it
        result = Workplane("XY").box(6.0, 8.0, 0.5).faces(
            ">Z").rect(4.0, 4.0, forConstruction=True).vertices()
        result = result.makeCubes(1.0)
        result = result.combineSolids()
        self.saveModel(result)
        self.assertEqual(1, result.solids().size())

    def testCylinderPlugin(self):
        """
            Tests a cylinder plugin.
            The plugin creates cylinders of the specified radius and height for each item on the stack

            This is a very short plugin that illustrates just about the simplest possible
            plugin
        """

        def cylinders(self, radius, height):

            def _cyl(pnt):
                # inner function to build a cylinder
                return Solid.makeCylinder(radius, height, pnt)

            # combine all the cylinders into a single compound
            r = self.eachpoint(_cyl, True).combineSolids()
            return r
        Workplane.cyl = cylinders

        # now test. here we want weird workplane to see if the objects are transformed right
        s = Workplane(Plane(Vector((0, 0, 0)), Vector((1, -1, 0)), Vector((1, 1, 0)))).rect(2.0, 3.0, forConstruction=True).vertices() \
            .cyl(0.25, 0.5)
        self.assertEqual(4, s.solids().size())
        self.saveModel(s)

    def testPolygonPlugin(self):
        """
            Tests a plugin to make regular polygons around points on the stack

            Demonstratings using eachpoint to allow working in local coordinates
            to create geometry
        """

        def rPoly(self, nSides, diameter):

            def _makePolygon(center):
                # pnt is a vector in local coordinates
                angle = 2.0 * math.pi / nSides
                pnts = []
                for i in range(nSides + 1):
                    pnts.append(center + Vector((diameter / 2.0 * math.cos(angle * i)),
                                                (diameter / 2.0 * math.sin(angle * i)), 0))
                return Wire.makePolygon(pnts)

            return self.eachpoint(_makePolygon, True)

        Workplane.rPoly = rPoly

        s = Workplane("XY").box(4.0, 4.0, 0.25).faces(">Z").workplane().rect(2.0, 2.0, forConstruction=True).vertices()\
            .rPoly(5, 0.5).cutThruAll()

        # 6 base sides, 4 pentagons, 5 sides each = 26
        self.assertEqual(26, s.faces().size())
        self.saveModel(s)

    def testPointList(self):
        """
        Tests adding points and using them
        """
        c = CQ(makeUnitCube())

        s = c.faces(">Z").workplane().pushPoints(
            [(-0.3, 0.3), (0.3, 0.3), (0, 0)])
        self.assertEqual(3, s.size())
        # TODO: is the ability to iterate over points with circle really worth it?
        # maybe we should just require using all() and a loop for this. the semantics and
        # possible combinations got too hard ( ie, .circle().circle() ) was really odd
        body = s.circle(0.05).cutThruAll()
        self.saveModel(body)
        self.assertEqual(9, body.faces().size())

        # Test the case when using eachpoint with only a blank workplane
        def callback_fn(pnt):
            self.assertEqual((0.0, 0.0), (pnt.x, pnt.y))

        r = Workplane('XY')
        r.objects = []
        r.eachpoint(callback_fn)

    def testWorkplaneFromFace(self):
        # make a workplane on the top face
        s = CQ(makeUnitCube()).faces(">Z").workplane()
        r = s.circle(0.125).cutBlind(-2.0)
        self.saveModel(r)
        # the result should have 7 faces
        self.assertEqual(7, r.faces().size())
        self.assertEqual(type(r.val()), Compound)
        self.assertEqual(type(r.first().val()), Compound)

    def testFrontReference(self):
        # make a workplane on the top face
        s = CQ(makeUnitCube()).faces("front").workplane()
        r = s.circle(0.125).cutBlind(-2.0)
        self.saveModel(r)
        # the result should have 7 faces
        self.assertEqual(7, r.faces().size())
        self.assertEqual(type(r.val()), Compound)
        self.assertEqual(type(r.first().val()), Compound)

    def testRotate(self):
        """Test solid rotation at the CQ object level."""
        box = Workplane("XY").box(1, 1, 5)
        box.rotate((0, 0, 0), (1, 0, 0), 90)
        startPoint = box.faces("<Y").edges(
            "<X").first().val().startPoint().toTuple()
        endPoint = box.faces("<Y").edges(
            "<X").first().val().endPoint().toTuple()

        self.assertEqual(-0.5, startPoint[0])
        self.assertEqual(-0.5, startPoint[1])
        self.assertEqual(-2.5, startPoint[2])
        self.assertEqual(-0.5, endPoint[0])
        self.assertEqual(-0.5, endPoint[1])
        self.assertEqual(2.5, endPoint[2])

    def testLoft(self):
        """
            Test making a lofted solid
        :return:
        """
        s = Workplane("XY").circle(4.0).workplane(5.0).rect(2.0, 2.0).loft()
        self.saveModel(s)
        # the result should have 7 faces
        self.assertEqual(1, s.solids().size())

        # the resulting loft had a split on the side, not sure why really, i expected only 3 faces
        self.assertEqual(7, s.faces().size())

    def testLoftCombine(self):
        """
            test combining a lof with another feature
        :return:
        """
        s = Workplane("front").box(4.0, 4.0, 0.25).faces(">Z").circle(1.5)\
            .workplane(offset=3.0).rect(0.75, 0.5).loft(combine=True)
        self.saveModel(s)
        #self.assertEqual(1,s.solids().size() )
        #self.assertEqual(8,s.faces().size() )

    def testRevolveCylinder(self):
        """
        Test creating a solid using the revolve operation.
        :return:
        """
        # The dimensions of the model. These can be modified rather than changing the
        # shape's code directly.
        rectangle_width = 10.0
        rectangle_length = 10.0
        angle_degrees = 360.0

        # Test revolve without any options for making a cylinder
        result = Workplane("XY").rect(
            rectangle_width, rectangle_length, False).revolve()
        self.assertEqual(3, result.faces().size())
        self.assertEqual(2, result.vertices().size())
        self.assertEqual(3, result.edges().size())

        # Test revolve when only setting the angle to revolve through
        result = Workplane("XY").rect(
            rectangle_width, rectangle_length, False).revolve(angle_degrees)
        self.assertEqual(3, result.faces().size())
        self.assertEqual(2, result.vertices().size())
        self.assertEqual(3, result.edges().size())
        result = Workplane("XY").rect(
            rectangle_width, rectangle_length, False).revolve(270.0)
        self.assertEqual(5, result.faces().size())
        self.assertEqual(6, result.vertices().size())
        self.assertEqual(9, result.edges().size())

        # Test when passing revolve the angle and the axis of revolution's start point
        result = Workplane("XY").rect(
            rectangle_width, rectangle_length).revolve(angle_degrees, (-5, -5))
        self.assertEqual(3, result.faces().size())
        self.assertEqual(2, result.vertices().size())
        self.assertEqual(3, result.edges().size())
        result = Workplane("XY").rect(
            rectangle_width, rectangle_length).revolve(270.0, (-5, -5))
        self.assertEqual(5, result.faces().size())
        self.assertEqual(6, result.vertices().size())
        self.assertEqual(9, result.edges().size())

        # Test when passing revolve the angle and both the start and ends of the axis of revolution
        result = Workplane("XY").rect(rectangle_width, rectangle_length).revolve(
            angle_degrees, (-5, -5), (-5, 5))
        self.assertEqual(3, result.faces().size())
        self.assertEqual(2, result.vertices().size())
        self.assertEqual(3, result.edges().size())
        result = Workplane("XY").rect(
            rectangle_width, rectangle_length).revolve(270.0, (-5, -5), (-5, 5))
        self.assertEqual(5, result.faces().size())
        self.assertEqual(6, result.vertices().size())
        self.assertEqual(9, result.edges().size())

        # Testing all of the above without combine
        result = Workplane("XY").rect(rectangle_width, rectangle_length).revolve(
            angle_degrees, (-5, -5), (-5, 5), False)
        self.assertEqual(3, result.faces().size())
        self.assertEqual(2, result.vertices().size())
        self.assertEqual(3, result.edges().size())
        result = Workplane("XY").rect(rectangle_width, rectangle_length).revolve(
            270.0, (-5, -5), (-5, 5), False)
        self.assertEqual(5, result.faces().size())
        self.assertEqual(6, result.vertices().size())
        self.assertEqual(9, result.edges().size())

    def testRevolveDonut(self):
        """
        Test creating a solid donut shape with square walls
        :return:
        """
        # The dimensions of the model. These can be modified rather than changing the
        # shape's code directly.
        rectangle_width = 10.0
        rectangle_length = 10.0
        angle_degrees = 360.0

        result = Workplane("XY").rect(rectangle_width, rectangle_length, True)\
            .revolve(angle_degrees, (20, 0), (20, 10))
        self.assertEqual(4, result.faces().size())
        self.assertEqual(4, result.vertices().size())
        self.assertEqual(6, result.edges().size())

    def testRevolveCone(self):
        """
        Test creating a solid from a revolved triangle
        :return:
        """
        result = Workplane("XY").lineTo(0, 10).lineTo(5, 0).close().revolve()
        self.assertEqual(2, result.faces().size())
        self.assertEqual(2, result.vertices().size())
        self.assertEqual(2, result.edges().size())

    def testSpline(self):
        """
        Tests construction of splines
        """
        pts = [
            (0, 1),
            (1, 2),
            (2, 4)
        ]

        # Spline path - just a smoke test
        path = Workplane("XZ").spline(pts).val()

        # Closed spline
        path_closed = Workplane("XZ").spline(pts,periodic=True).val()
        self.assertTrue(path_closed.IsClosed())

        # attempt to build a valid face
        w = Wire.assembleEdges([path_closed,])
        f = Face.makeFromWires(w)
        self.assertTrue(f.isValid())

        # attempt to build an invalid face
        w = Wire.assembleEdges([path,])
        f = Face.makeFromWires(w)
        self.assertFalse(f.isValid())

        # Spline with explicit tangents
        path_const = Workplane("XZ").spline(pts,tangents=((0,1),(1,0))).val()
        self.assertFalse(path.tangentAt(0) == path_const.tangentAt(0))
        self.assertFalse(path.tangentAt(1) == path_const.tangentAt(1))

    def testSweep(self):
        """
        Tests the operation of sweeping a wire(s) along a path
        """
        pts = [
            (0, 1),
            (1, 2),
            (2, 4)
        ]

        # Spline path
        path = Workplane("XZ").spline(pts)

        # Test defaults
        result = Workplane("XY").circle(1.0).sweep(path)
        self.assertEqual(3, result.faces().size())
        self.assertEqual(3, result.edges().size())

        # Test with makeSolid False
        result = Workplane("XY").circle(1.0).sweep(path, makeSolid=False)
        self.assertEqual(1, result.faces().size())
        self.assertEqual(3, result.edges().size())

        # Test with isFrenet True
        result = Workplane("XY").circle(1.0).sweep(path, isFrenet=True)
        self.assertEqual(3, result.faces().size())
        self.assertEqual(3, result.edges().size())

        # Test with makeSolid False and isFrenet True
        result = Workplane("XY").circle(1.0).sweep(
            path, makeSolid=False, isFrenet=True)
        self.assertEqual(1, result.faces().size())
        self.assertEqual(3, result.edges().size())

        # Test rectangle with defaults
        result = Workplane("XY").rect(1.0, 1.0).sweep(path)
        self.assertEqual(6, result.faces().size())
        self.assertEqual(12, result.edges().size())

        # Polyline path
        path = Workplane("XZ").polyline(pts)

        # Test defaults
        result = Workplane("XY").circle(0.1).sweep(path,transition='transformed')
        self.assertEqual(5, result.faces().size())
        self.assertEqual(7, result.edges().size())

        # Polyline path and one inner profiles
        path = Workplane("XZ").polyline(pts)

        # Test defaults
        result = Workplane("XY").circle(0.2).circle(0.1).sweep(path,transition='transformed')
        self.assertEqual(8, result.faces().size())
        self.assertEqual(14, result.edges().size())

        # Polyline path and different transition settings
        for t in ('transformed','right','round'):
            path = Workplane("XZ").polyline(pts)

            result = Workplane("XY").circle(0.2).rect(0.2,0.1).rect(0.1,0.2)\
                .sweep(path,transition=t)
            self.assertTrue(result.solids().val().isValid())

        # Polyline path and multiple inner profiles
        path = Workplane("XZ").polyline(pts)

        # Test defaults
        result = Workplane("XY").circle(0.2).rect(0.2,0.1).rect(0.1,0.2)\
            .circle(0.1).sweep(path)
        self.assertTrue(result.solids().val().isValid())

        # Arc path
        path = Workplane("XZ").threePointArc((1.0, 1.5), (0.0, 1.0))

        # Test defaults
        result = Workplane("XY").circle(0.1).sweep(path)
        self.assertEqual(3, result.faces().size())
        self.assertEqual(3, result.edges().size())

    def testMultisectionSweep(self):
        """
        Tests the operation of sweeping along a list of wire(s) along a path
        """

        # X axis line length 20.0
        path = Workplane("XZ").moveTo(-10, 0).lineTo(10, 0)

        # Sweep a circle from diameter 2.0 to diameter 1.0 to diameter 2.0 along X axis length 10.0 + 10.0
        defaultSweep = Workplane("YZ").workplane(offset=-10.0).circle(2.0). \
            workplane(offset=10.0).circle(1.0). \
            workplane(offset=10.0).circle(2.0).sweep(path, multisection=True)

        # We can sweep thrue different shapes
        recttocircleSweep = Workplane("YZ").workplane(offset=-10.0).rect(2.0, 2.0). \
            workplane(offset=8.0).circle(1.0).workplane(offset=4.0).circle(1.0). \
            workplane(offset=8.0).rect(2.0, 2.0).sweep(path, multisection=True)

        circletorectSweep = Workplane("YZ").workplane(offset=-10.0).circle(1.0). \
            workplane(offset=7.0).rect(2.0, 2.0).workplane(offset=6.0).rect(2.0, 2.0). \
            workplane(offset=7.0).circle(1.0).sweep(path, multisection=True)

        # Placement of the Shape is important otherwise could produce unexpected shape
        specialSweep = Workplane("YZ").circle(1.0).workplane(offset=10.0).rect(2.0, 2.0). \
            sweep(path, multisection=True)

        # Switch to an arc for the path : line l=5.0 then half circle r=4.0 then line l=5.0
        path = Workplane("XZ").moveTo(-5, 4).lineTo(0, 4). \
                threePointArc((4, 0), (0, -4)).lineTo(-5, -4)

        # Placement of different shapes should follow the path
        # cylinder r=1.5 along first line
        # then sweep allong arc from r=1.5 to r=1.0
        # then cylinder r=1.0 along last line
        arcSweep = Workplane("YZ").workplane(offset=-5).moveTo(0, 4).circle(1.5). \
            workplane(offset=5).circle(1.5). \
            moveTo(0, -8).circle(1.0). \
            workplane(offset=-5).circle(1.0). \
            sweep(path, multisection=True)

        # Test and saveModel
        self.assertEqual(1, defaultSweep.solids().size())
        self.assertEqual(1, circletorectSweep.solids().size())
        self.assertEqual(1, recttocircleSweep.solids().size())
        self.assertEqual(1, specialSweep.solids().size())
        self.assertEqual(1, arcSweep.solids().size())
        self.saveModel(defaultSweep)

    def testTwistExtrude(self):
        """
        Tests extrusion while twisting through an angle.
        """
        profile = Workplane('XY').rect(10, 10)
        r = profile.twistExtrude(10, 45, False)

        self.assertEqual(6, r.faces().size())

    def testTwistExtrudeCombine(self):
        """
        Tests extrusion while twisting through an angle, combining with other solids.
        """
        profile = Workplane('XY').rect(10, 10)
        r = profile.twistExtrude(10, 45)

        self.assertEqual(6, r.faces().size())

    def testRectArray(self):
        NUMX = 3
        NUMY = 3
        s = Workplane("XY").box(40, 40, 5, centered=(True, True, True)).faces(
            ">Z").workplane().rarray(8.0, 8.0, NUMX, NUMY, True).circle(2.0).extrude(2.0)
        #s = Workplane("XY").box(40,40,5,centered=(True,True,True)).faces(">Z").workplane().circle(2.0).extrude(2.0)
        self.saveModel(s)
        # 6 faces for the box, 2 faces for each cylinder
        self.assertEqual(6 + NUMX * NUMY * 2, s.faces().size())

    def testPolarArray(self):
        radius = 10

        # Test for proper number of elements
        s = Workplane("XY").polarArray(radius, 0, 180, 1)
        self.assertEqual(1, s.size())
        s = Workplane("XY").polarArray(radius, 0, 180, 6)
        self.assertEqual(6, s.size())

        # Test for proper placement when fill == True
        s = Workplane("XY").polarArray(radius, 0, 180, 3)
        self.assertAlmostEqual(0, s.objects[1].x)
        self.assertAlmostEqual(radius, s.objects[1].y)

        # Test for proper placement when angle to fill is multiple of 360 deg
        s = Workplane("XY").polarArray(radius, 0, 360, 4)
        self.assertAlmostEqual(0, s.objects[1].x)
        self.assertAlmostEqual(radius, s.objects[1].y)

        # Test for proper placement when fill == False
        s = Workplane("XY").polarArray(radius, 0, 90, 3, fill=False)
        self.assertAlmostEqual(0, s.objects[1].x)
        self.assertAlmostEqual(radius, s.objects[1].y)

        # Test for proper operation of startAngle
        s = Workplane("XY").polarArray(radius, 90, 180, 3)
        self.assertAlmostEqual(0, s.objects[0].x)
        self.assertAlmostEqual(radius, s.objects[0].y)

    def testNestedCircle(self):
        s = Workplane("XY").box(40, 40, 5).pushPoints(
            [(10, 0), (0, 10)]).circle(4).circle(2).extrude(4)
        self.saveModel(s)
        self.assertEqual(14, s.faces().size())

    def testLegoBrick(self):
        # test making a simple lego brick
        # which of the below

        # inputs
        lbumps = 8
        wbumps = 2

        # lego brick constants
        P = 8.0  # nominal pitch
        c = 0.1  # clearance on each brick side
        H = 1.2 * P  # nominal height of a brick
        bumpDiam = 4.8  # the standard bump diameter
        # the nominal thickness of the walls, normally 1.5
        t = (P - (2 * c) - bumpDiam) / 2.0

        postDiam = P - t  # works out to 6.5
        total_length = lbumps * P - 2.0 * c
        total_width = wbumps * P - 2.0 * c

        # build the brick
        s = Workplane("XY").box(total_length, total_width, H)  # make the base
        s = s.faces("<Z").shell(-1.0 * t)  # shell inwards not outwards
        s = s.faces(">Z").workplane().rarray(P, P, lbumps, wbumps, True).circle(
            bumpDiam / 2.0).extrude(1.8)  # make the bumps on the top

        # add posts on the bottom. posts are different diameter depending on geometry
        # solid studs for 1 bump, tubes for multiple, none for 1x1
        # this is cheating a little-- how to select the inner face from the shell?
        tmp = s.faces("<Z").workplane(invert=True)

        if lbumps > 1 and wbumps > 1:
            tmp = tmp.rarray(P, P, lbumps - 1, wbumps - 1, center=True).circle(
                postDiam / 2.0).circle(bumpDiam / 2.0).extrude(H - t)
        elif lbumps > 1:
            tmp = tmp.rarray(P, P, lbumps - 1, 1,
                             center=True).circle(t).extrude(H - t)
        elif wbumps > 1:
            tmp = tmp.rarray(P, P, 1, wbumps - 1,
                             center=True).circle(t).extrude(H - t)

        self.saveModel(s)

    def testAngledHoles(self):
        s = Workplane("front").box(4.0, 4.0, 0.25).faces(">Z").workplane().transformed(offset=Vector(0, -1.5, 1.0), rotate=Vector(60, 0, 0))\
            .rect(1.5, 1.5, forConstruction=True).vertices().hole(0.25)
        self.saveModel(s)
        self.assertEqual(10, s.faces().size())

    def testTranslateSolid(self):
        c = CQ(makeUnitCube())
        self.assertAlmostEqual(0.0, c.faces(
            "<Z").vertices().item(0).val().Z, 3)

        # TODO: it might be nice to provide a version of translate that modifies the existing geometry too
        d = c.translate(Vector(0, 0, 1.5))
        self.assertAlmostEqual(1.5, d.faces(
            "<Z").vertices().item(0).val().Z, 3)

    def testTranslateWire(self):
        c = CQ(makeUnitSquareWire())
        self.assertAlmostEqual(0.0, c.edges().vertices().item(0).val().Z, 3)
        d = c.translate(Vector(0, 0, 1.5))
        self.assertAlmostEqual(1.5, d.edges().vertices().item(0).val().Z, 3)

    def testSolidReferencesCombine(self):
        "test that solid references are preserved correctly"
        c = CQ(makeUnitCube())  # the cube is the context solid
        self.assertEqual(6, c.faces().size())  # cube has six faces

        r = c.faces('>Z').workplane().circle(0.125).extrude(
            0.5, True)  # make a boss, not updating the original
        self.assertEqual(8, r.faces().size())  # just the boss faces
        self.assertEqual(6, c.faces().size())  # original is not modified

    def testSolidReferencesCombineTrue(self):
        s = Workplane(Plane.XY())
        r = s.rect(2.0, 2.0).extrude(0.5)
        # the result of course has 6 faces
        self.assertEqual(6, r.faces().size())
        # the original workplane does not, because it did not have a solid initially
        self.assertEqual(0, s.faces().size())

        t = r.faces(">Z").workplane().rect(0.25, 0.25).extrude(0.5, True)
        # of course the result has 11 faces
        self.assertEqual(11, t.faces().size())
        # r (being the parent) remains unmodified
        self.assertEqual(6, r.faces().size())
        self.saveModel(r)

    def testSolidReferenceCombineFalse(self):
        s = Workplane(Plane.XY())
        r = s.rect(2.0, 2.0).extrude(0.5)
        # the result of course has 6 faces
        self.assertEqual(6, r.faces().size())
        # the original workplane does not, because it did not have a solid initially
        self.assertEqual(0, s.faces().size())

        t = r.faces(">Z").workplane().rect(0.25, 0.25).extrude(0.5, False)
        # result has 6 faces, becuase it was not combined with the original
        self.assertEqual(6, t.faces().size())
        self.assertEqual(6, r.faces().size())  # original is unmodified as well
        # subseuent opertions use that context solid afterwards

    def testSimpleWorkplane(self):
        """
            A simple square part with a hole in it
        """
        s = Workplane(Plane.XY())
        r = s.rect(2.0, 2.0).extrude(0.5)\
            .faces(">Z").workplane()\
            .circle(0.25).cutBlind(-1.0)

        self.saveModel(r)
        self.assertEqual(7, r.faces().size())

    def testMultiFaceWorkplane(self):
        """
        Test Creation of workplane from multiple co-planar face
        selection.
        """
        s = Workplane('XY').box(1, 1, 1).faces(
            '>Z').rect(1, 0.5).cutBlind(-0.2)

        w = s.faces('>Z').workplane()
        o = w.objects[0]  # origin of the workplane
        self.assertAlmostEqual(o.x, 0., 3)
        self.assertAlmostEqual(o.y, 0., 3)
        self.assertAlmostEqual(o.z, 0.5, 3)

    def testTriangularPrism(self):
        s = Workplane("XY").lineTo(1, 0).lineTo(1, 1).close().extrude(0.2)
        self.saveModel(s)

    def testMultiWireWorkplane(self):
        """
            A simple square part with a hole in it-- but this time done as a single extrusion
            with two wires, as opposed to s cut
        """
        s = Workplane(Plane.XY())
        r = s.rect(2.0, 2.0).circle(0.25).extrude(0.5)

        self.saveModel(r)
        self.assertEqual(7, r.faces().size())

    def testConstructionWire(self):
        """
            Tests a wire with several holes, that are based on the vertices of a square
            also tests using a workplane plane other than XY
        """
        s = Workplane(Plane.YZ())
        r = s.rect(2.0, 2.0).rect(
            1.3, 1.3, forConstruction=True).vertices().circle(0.125).extrude(0.5)
        self.saveModel(r)
        # 10 faces-- 6 plus 4 holes, the vertices of the second rect.
        self.assertEqual(10, r.faces().size())

    def testTwoWorkplanes(self):
        """
            Tests a model that uses more than one workplane
        """
        # base block
        s = Workplane(Plane.XY())

        # TODO: this syntax is nice, but the iteration might not be worth
        # the complexity.
        # the simpler and slightly longer version would be:
        #    r = s.rect(2.0,2.0).rect(1.3,1.3,forConstruction=True).vertices()
        #    for c in r.all():
        #           c.circle(0.125).extrude(0.5,True)
        r = s.rect(2.0, 2.0).rect(
            1.3, 1.3, forConstruction=True).vertices().circle(0.125).extrude(0.5)

        # side hole, blind deep 1.9
        t = r.faces(">Y").workplane().circle(0.125).cutBlind(-1.9)
        self.saveModel(t)
        self.assertEqual(12, t.faces().size())

    def testCut(self):
        """
        Tests the cut function by itself to catch the case where a Solid object is passed.
        """
        s = Workplane(Plane.XY())
        currentS = s.rect(2.0, 2.0).extrude(0.5)
        toCut = s.rect(1.0, 1.0).extrude(0.5)

        currentS.cut(toCut.val())

        self.assertEqual(10, currentS.faces().size())

    def testIntersect(self):
        """
        Tests the intersect function.
        """
        s = Workplane(Plane.XY())
        currentS = s.rect(2.0, 2.0).extrude(0.5)
        toIntersect = s.rect(1.0, 1.0).extrude(1)

        currentS.intersect(toIntersect.val())

        self.assertEqual(6, currentS.faces().size())
        self.assertAlmostEqual(currentS.val().Volume(),0.5)

        currentS.intersect(toIntersect)

        self.assertEqual(6, currentS.faces().size())
        self.assertAlmostEqual(currentS.val().Volume(),0.5)

    def testBoundingBox(self):
        """
        Tests the boudingbox center of a model
        """
        result0 = (Workplane("XY")
                   .moveTo(10, 0)
                   .lineTo(5, 0)
                   .threePointArc((3.9393, 0.4393), (3.5, 1.5))
                   .threePointArc((3.0607, 2.5607), (2, 3))
                   .lineTo(1.5, 3)
                   .threePointArc((0.4393, 3.4393), (0, 4.5))
                   .lineTo(0, 13.5)
                   .threePointArc((0.4393, 14.5607), (1.5, 15))
                   .lineTo(28, 15)
                   .lineTo(28, 13.5)
                   .lineTo(24, 13.5)
                   .lineTo(24, 11.5)
                   .lineTo(27, 11.5)
                   .lineTo(27, 10)
                   .lineTo(22, 10)
                   .lineTo(22, 13.2)
                   .lineTo(14.5, 13.2)
                   .lineTo(14.5, 10)
                   .lineTo(12.5, 10)
                   .lineTo(12.5, 13.2)
                   .lineTo(5.5, 13.2)
                   .lineTo(5.5, 2)
                   .threePointArc((5.793, 1.293), (6.5, 1))
                   .lineTo(10, 1)
                   .close())
        result = result0.extrude(100)
        bb_center = result.val().BoundingBox().center
        self.saveModel(result)
        self.assertAlmostEqual(14.0, bb_center.x, 3)
        self.assertAlmostEqual(7.5, bb_center.y, 3)
        self.assertAlmostEqual(50.0, bb_center.z, 3)

    def testCutThroughAll(self):
        """
            Tests a model that uses more than one workplane
        """
        # base block
        s = Workplane(Plane.XY())
        r = s.rect(2.0, 2.0).rect(
            1.3, 1.3, forConstruction=True).vertices().circle(0.125).extrude(0.5)


        # thru all without explicit face selection
        t = r.circle(0.5).cutThruAll()
        self.assertEqual(11, t.faces().size())

        # side hole, thru all
        t = t.faces(">Y").workplane().circle(0.125).cutThruAll()
        self.saveModel(t)
        self.assertEqual(13, t.faces().size())

    def testCutToFaceOffsetNOTIMPLEMENTEDYET(self):
        """
            Tests cutting up to a given face, or an offset from a face
        """
        # base block
        s = Workplane(Plane.XY())
        r = s.rect(2.0, 2.0).rect(
            1.3, 1.3, forConstruction=True).vertices().circle(0.125).extrude(0.5)

        # side hole, up to 0.1 from the last face
        try:
            t = r.faces(">Y").workplane().circle(
                0.125).cutToOffsetFromFace(r.faces().mminDist(Dir.Y), 0.1)
            # should end up being a blind hole
            self.assertEqual(10, t.faces().size())
            t.first().val().exportStep('c:/temp/testCutToFace.STEP')
        except:
            pass
            # Not Implemented Yet

    def testWorkplaneOnExistingSolid(self):
        "Tests extruding on an existing solid"
        c = CQ(makeUnitCube()).faces(">Z").workplane().circle(
            0.25).circle(0.125).extrude(0.25)
        self.saveModel(c)
        self.assertEqual(10, c.faces().size())

    def testWorkplaneCenterMove(self):
        # this workplane is centered at x=0.5,y=0.5, the center of the upper face
        s = Workplane("XY").box(1, 1, 1).faces(">Z").workplane(
        ).center(-0.5, -0.5)  # move the center to the corner

        t = s.circle(0.25).extrude(0.2)  # make a boss
        self.assertEqual(9, t.faces().size())
        self.saveModel(t)

    def testBasicLines(self):
        "Make a triangluar boss"
        global OUTDIR
        s = Workplane(Plane.XY())

        # TODO:  extrude() should imply wire() if not done already
        # most users dont understand what a wire is, they are just drawing

        r = s.lineTo(1.0, 0).lineTo(0, 1.0).close().wire().extrude(0.25)
        r.val().exportStep(os.path.join(OUTDIR, 'testBasicLinesStep1.STEP'))

        # no faces on the original workplane
        self.assertEqual(0, s.faces().size())
        # 5 faces on newly created object
        self.assertEqual(5, r.faces().size())

        # now add a circle through a side face
        r1 = r.faces("+XY").workplane().circle(0.08).cutThruAll()
        self.assertEqual(6, r1.faces().size())
        r1.val().exportStep(os.path.join(OUTDIR, 'testBasicLinesXY.STEP'))

        # now add a circle through a top
        r2 = r1.faces("+Z").workplane().circle(0.08).cutThruAll()
        self.assertEqual(9, r2.faces().size())
        r2.val().exportStep(os.path.join(OUTDIR, 'testBasicLinesZ.STEP'))

        self.saveModel(r2)

    def test2DDrawing(self):
        """
        Draw things like 2D lines and arcs, should be expanded later to include all 2D constructs
        """
        s = Workplane(Plane.XY())
        r = s.lineTo(1.0, 0.0) \
             .lineTo(1.0, 1.0) \
             .threePointArc((1.0, 1.5), (0.0, 1.0)) \
             .lineTo(0.0, 0.0) \
             .moveTo(1.0, 0.0) \
             .lineTo(2.0, 0.0) \
             .lineTo(2.0, 2.0) \
             .threePointArc((2.0, 2.5), (0.0, 2.0)) \
             .lineTo(-2.0, 2.0) \
             .lineTo(-2.0, 0.0) \
             .close()

        self.assertEqual(1, r.wires().size())

        # Test the *LineTo functions
        s = Workplane(Plane.XY())
        r = s.hLineTo(1.0).vLineTo(1.0).hLineTo(0.0).close()

        self.assertEqual(1, r.wire().size())
        self.assertEqual(4, r.edges().size())

        # Test the *Line functions
        s = Workplane(Plane.XY())
        r = s.hLine(1.0).vLine(1.0).hLine(-1.0).close()

        self.assertEqual(1, r.wire().size())
        self.assertEqual(4, r.edges().size())

        # Test the move function
        s = Workplane(Plane.XY())
        r = s.move(1.0, 1.0).hLine(1.0).vLine(1.0).hLine(-1.0).close()

        self.assertEqual(1, r.wire().size())
        self.assertEqual(4, r.edges().size())
        self.assertEqual((1.0, 1.0),
                         (r.vertices(selectors.NearestToPointSelector((0.0, 0.0, 0.0)))
                          .first().val().X,
                          r.vertices(
                              selectors.NearestToPointSelector((0.0, 0.0, 0.0)))
                          .first().val().Y))

        # Test the sagittaArc and radiusArc functions
        a1 = Workplane(Plane.YZ()).threePointArc((5, 1), (10, 0))
        a2 = Workplane(Plane.YZ()).sagittaArc((10, 0), -1)
        a3 = Workplane(Plane.YZ()).threePointArc((6, 2), (12, 0))
        a4 = Workplane(Plane.YZ()).radiusArc((12, 0), -10)

        assert(a1.edges().first().val().geomType() == "CIRCLE")
        assert(a2.edges().first().val().geomType() == "CIRCLE")
        assert(a3.edges().first().val().geomType() == "CIRCLE")
        assert(a4.edges().first().val().geomType() == "CIRCLE")

        assert(a1.edges().first().val().Length() == a2.edges().first().val().Length())
        assert(a3.edges().first().val().Length() == a4.edges().first().val().Length())

    def testPolarLines(self):
        """
        Draw some polar lines and check expected results
        """

        # Test the PolarLine* functions
        s = Workplane(Plane.XY())
        r = s.polarLine(10, 45) \
            .polarLineTo(10, -45) \
            .polarLine(10, -180) \
            .polarLine(-10, -90) \
            .close()

        # a single wire, 5 edges
        self.assertEqual(1, r.wires().size())
        self.assertEqual(5, r.wires().edges().size())

    def testLargestDimension(self):
        """
        Tests the largestDimension function when no solids are on the stack and when there are
        """
        r = Workplane('XY').box(1, 1, 1)
        dim = r.largestDimension()

        self.assertAlmostEqual(8.7, dim, 1)

        r = Workplane('XY')
        dim = r.largestDimension()

        self.assertEqual(-1, dim)

    def testOccBottle(self):
        """
        Make the OCC bottle example.
        """

        L = 20.0
        w = 6.0
        t = 3.0

        s = Workplane(Plane.XY())
        # draw half the profile of the bottle
        p = s.center(-L / 2.0, 0).vLine(w / 2.0).threePointArc((L / 2.0, w / 2.0 + t), (L, w / 2.0)).vLine(-w / 2.0).mirrorX()\
            .extrude(30.0, True)

        # make the neck
        p.faces(">Z").workplane().circle(3.0).extrude(
            2.0, True)  # .edges().fillet(0.05)

        # make a shell
        p.faces(">Z").shell(0.3)
        self.saveModel(p)

    def testSplineShape(self):
        """
            Tests making a shape with an edge that is a spline
        """
        s = Workplane(Plane.XY())
        sPnts = [
            (2.75, 1.5),
            (2.5, 1.75),
            (2.0, 1.5),
            (1.5, 1.0),
            (1.0, 1.25),
            (0.5, 1.0),
            (0, 1.0)
        ]
        r = s.lineTo(3.0, 0).lineTo(3.0, 1.0).spline(sPnts).close()
        r = r.extrude(0.5)
        self.saveModel(r)

    def testSimpleMirror(self):
        """
            Tests a simple mirroring operation
        """
        s = Workplane("XY").lineTo(2, 2).threePointArc((3, 1), (2, 0)) \
            .mirrorX().extrude(0.25)
        self.assertEqual(6, s.faces().size())
        self.saveModel(s)

    def testUnorderedMirror(self):
        """
        Tests whether or not a wire can be mirrored if its mirror won't connect to it
        """
        r = 20
        s = 7
        t = 1.5

        points = [
            (0, t / 2),
            (r / 2 - 1.5 * t, r / 2 - t),
            (s / 2, r / 2 - t),
            (s / 2, r / 2),
            (r / 2, r / 2),
            (r / 2, s / 2),
            (r / 2 - t, s / 2),
            (r / 2 - t, r / 2 - 1.5 * t),
            (t / 2, 0)
        ]

        r = Workplane("XY").polyline(points).mirrorX()

        self.assertEqual(1, r.wires().size())
        self.assertEqual(18, r.edges().size())

    def testChainedMirror(self):
        """
        Tests whether or not calling mirrorX().mirrorY() works correctly
        """
        r = 20
        s = 7
        t = 1.5
   
        points = [
             (0, t/2),
             (r/2-1.5*t, r/2-t),
             (s/2, r/2-t),
             (s/2, r/2),
             (r/2, r/2),
             (r/2, s/2),
             (r/2-t, s/2),
             (r/2-t, r/2-1.5*t),
             (t/2, 0)
        ]
    
        r = Workplane("XY").polyline(points).mirrorX().mirrorY() \
            .extrude(1).faces('>Z')
    
        self.assertEquals(1, r.wires().size())
        self.assertEquals(32, r.edges().size())

    # TODO: Re-work testIbeam test below now that chaining works
    # TODO: Add toLocalCoords and toWorldCoords tests

    def testIbeam(self):
        """
            Make an ibeam. demonstrates fancy mirroring
        """
        s = Workplane(Plane.XY())
        L = 100.0
        H = 20.0
        W = 20.0

        t = 1.0
        # TODO: for some reason doing 1/4 of the profile and mirroring twice ( .mirrorX().mirrorY() )
        # did not work, due to a bug in freecad-- it was losing edges when creating a composite wire.
        # i just side-stepped it for now

        pts = [
            (0, H / 2.0),
            (W / 2.0, H / 2.0),
            (W / 2.0, (H / 2.0 - t)),
            (t / 2.0, (H / 2.0 - t)),
            (t / 2.0, (t - H / 2.0)),
            (W / 2.0, (t - H / 2.0)),
            (W / 2.0, H / -2.0),
            (0, H / -2.0)
        ]
        r = s.polyline(pts).mirrorY()  # these other forms also work
        res = r.extrude(L)
        self.saveModel(res)

    def testCone(self):
        """
        Tests that a simple cone works
        """
        s = Solid.makeCone(0, 1.0, 2.0)
        t = CQ(s)
        self.saveModel(t)
        self.assertEqual(2, t.faces().size())

    def testFillet(self):
        """
        Tests filleting edges on a solid
        """
        c = CQ(makeUnitCube()).faces(">Z").workplane().circle(
            0.25).extrude(0.25, True).edges("|Z").fillet(0.2)
        self.saveModel(c)
        self.assertEqual(12, c.faces().size())

    def testChamfer(self):
        """
        Test chamfer API with a box shape
        """
        cube = CQ(makeUnitCube()).faces(">Z").chamfer(0.1)
        self.saveModel(cube)
        self.assertEqual(10, cube.faces().size())

    def testChamferAsymmetrical(self):
        """
        Test chamfer API with a box shape for asymmetrical lengths
        """
        cube = CQ(makeUnitCube()).faces(">Z").chamfer(0.1, 0.2)
        self.saveModel(cube)
        self.assertEqual(10, cube.faces().size())

        # test if edge lengths are different
        edge = cube.edges(">Z").vals()[0]
        self.assertAlmostEqual(0.6, edge.Length(), 3)
        edge = cube.edges("|Z").vals()[0]
        self.assertAlmostEqual(0.9, edge.Length(), 3)

    def testChamferCylinder(self):
        """
        Test chamfer API with a cylinder shape
        """
        cylinder = Workplane("XY").circle(
            1).extrude(1).faces(">Z").chamfer(0.1)
        self.saveModel(cylinder)
        self.assertEqual(4, cylinder.faces().size())

    def testCounterBores(self):
        """
        Tests making a set of counterbored holes in a face
        """
        c = CQ(makeCube(3.0))
        pnts = [
            (-1.0, -1.0), (0.0, 0.0), (1.0, 1.0)
        ]
        c = c.faces(">Z").workplane().pushPoints(
            pnts).cboreHole(0.1, 0.25, 0.25, 0.75)
        self.assertEqual(18, c.faces().size())
        self.saveModel(c)

        # Tests the case where the depth of the cboreHole is not specified
        c2 = CQ(makeCube(3.0))
        pnts = [
            (-1.0, -1.0), (0.0, 0.0), (1.0, 1.0)
        ]
        c2 = c2.faces(">Z").workplane().pushPoints(
            pnts).cboreHole(0.1, 0.25, 0.25)
        self.assertEqual(15, c2.faces().size())

    def testCounterSinks(self):
        """
            Tests countersinks
        """
        s = Workplane(Plane.XY())
        result = s.rect(2.0, 4.0).extrude(0.5).faces(">Z").workplane()\
            .rect(1.5, 3.5, forConstruction=True).vertices().cskHole(0.125, 0.25, 82, depth=None)
        self.saveModel(result)

    def testSplitKeepingHalf(self):
        """
        Tests splitting a solid
        """

        # drill a hole in the side
        c = CQ(makeUnitCube()).faces(
            ">Z").workplane().circle(0.25).cutThruAll()

        self.assertEqual(7, c.faces().size())

        # now cut it in half sideways
        c.faces(">Y").workplane(-0.5).split(keepTop=True)
        self.saveModel(c)
        self.assertEqual(8, c.faces().size())

    def testSplitKeepingBoth(self):
        """
        Tests splitting a solid
        """

        # drill a hole in the side
        c = CQ(makeUnitCube()).faces(
            ">Z").workplane().circle(0.25).cutThruAll()
        self.assertEqual(7, c.faces().size())

        # now cut it in half sideways
        result = c.faces(
            ">Y").workplane(-0.5).split(keepTop=True, keepBottom=True)

        # stack will have both halves, original will be unchanged
        # two solids are on the stack, eac
        self.assertEqual(2, result.solids().size())
        self.assertEqual(8, result.solids().item(0).faces().size())
        self.assertEqual(8, result.solids().item(1).faces().size())

    def testSplitKeepingBottom(self):
        """
        Tests splitting a solid improperly
        """
        # Drill a hole in the side
        c = CQ(makeUnitCube()).faces(
            ">Z").workplane().circle(0.25).cutThruAll()
        self.assertEqual(7, c.faces().size())

        # Now cut it in half sideways
        result = c.faces(
            ">Y").workplane(-0.5).split(keepTop=False, keepBottom=True)

        # stack will have both halves, original will be unchanged
        # one solid is on the stack
        self.assertEqual(1, result.solids().size())
        self.assertEqual(8, result.solids().item(0).faces().size())

    def testBoxDefaults(self):
        """
        Tests creating a single box
        """
        s = Workplane("XY").box(2, 3, 4)
        self.assertEqual(1, s.solids().size())
        self.saveModel(s)

    def testSimpleShell(self):
        """
            Create s simple box
        """
        s = Workplane("XY").box(2, 2, 2).faces("+Z").shell(0.05)
        self.saveModel(s)
        self.assertEqual(23, s.faces().size())

    def testOpenCornerShell(self):
        s = Workplane("XY").box(1, 1, 1)
        s1 = s.faces("+Z")
        s1.add(s.faces("+Y")).add(s.faces("+X"))
        self.saveModel(s1.shell(0.2))

        # Tests the list option variation of add
        s1 = s.faces("+Z")
        s1.add(s.faces("+Y")).add([s.faces("+X")])

        # Tests the raw object option variation of add
        s1 = s.faces("+Z")
        s1.add(s.faces("+Y")).add(s.faces("+X").val().wrapped)

    def testTopFaceFillet(self):
        s = Workplane("XY").box(1, 1, 1).faces("+Z").edges().fillet(0.1)
        self.assertEqual(s.faces().size(), 10)
        self.saveModel(s)

    def testBoxPointList(self):
        """
        Tests creating an array of boxes
        """
        s = Workplane("XY").rect(4.0, 4.0, forConstruction=True).vertices().box(
            0.25, 0.25, 0.25, combine=True)
        # 1 object, 4 solids because the object is a compound
        self.assertEqual(4, s.solids().size())
        self.assertEqual(1, s.size())
        self.saveModel(s)

        s = Workplane("XY").rect(4.0, 4.0, forConstruction=True).vertices().box(
            0.25, 0.25, 0.25, combine=False)
        # 4 objects, 4 solids, because each is a separate solid
        self.assertEqual(4, s.size())
        self.assertEqual(4, s.solids().size())

    def testBoxCombine(self):
        s = Workplane("XY").box(4, 4, 0.5).faces(">Z").workplane().rect(
            3, 3, forConstruction=True).vertices().box(0.25, 0.25, 0.25, combine=True)

        self.saveModel(s)
        self.assertEqual(1, s.solids().size())  # we should have one big solid
        # should have 26 faces. 6 for the box, and 4x5 for the smaller cubes
        self.assertEqual(26, s.faces().size())

    def testSphereDefaults(self):
        s = Workplane("XY").sphere(10)
        # self.saveModel(s) # Until FreeCAD fixes their sphere operation
        self.assertEqual(1, s.solids().size())
        self.assertEqual(1, s.faces().size())

    def testSphereCustom(self):
        s = Workplane("XY").sphere(10, angle1=0, angle2=90,
                                   angle3=360, centered=(False, False, False))
        self.saveModel(s)
        self.assertEqual(1, s.solids().size())
        self.assertEqual(2, s.faces().size())

    def testSpherePointList(self):
        s = Workplane("XY").rect(
            4.0, 4.0, forConstruction=True).vertices().sphere(0.25, combine=False)
        # self.saveModel(s) # Until FreeCAD fixes their sphere operation
        self.assertEqual(4, s.solids().size())
        self.assertEqual(4, s.faces().size())

    def testSphereCombine(self):
        s = Workplane("XY").rect(
            4.0, 4.0, forConstruction=True).vertices().sphere(2.25, combine=True)
        # self.saveModel(s) # Until FreeCAD fixes their sphere operation
        self.assertEqual(1, s.solids().size())
        self.assertEqual(4, s.faces().size())

    def testQuickStartXY(self):
        s = Workplane(Plane.XY()).box(2, 4, 0.5).faces(">Z").workplane().rect(1.5, 3.5, forConstruction=True)\
            .vertices().cskHole(0.125, 0.25, 82, depth=None)
        self.assertEqual(1, s.solids().size())
        self.assertEqual(14, s.faces().size())
        self.saveModel(s)

    def testQuickStartYZ(self):
        s = Workplane(Plane.YZ()).box(2, 4, 0.5).faces(">X").workplane().rect(1.5, 3.5, forConstruction=True)\
            .vertices().cskHole(0.125, 0.25, 82, depth=None)
        self.assertEqual(1, s.solids().size())
        self.assertEqual(14, s.faces().size())
        self.saveModel(s)

    def testQuickStartXZ(self):
        s = Workplane(Plane.XZ()).box(2, 4, 0.5).faces(">Y").workplane().rect(1.5, 3.5, forConstruction=True)\
                                 .vertices().cskHole(0.125, 0.25, 82, depth=None)
        self.assertEqual(1, s.solids().size())
        self.assertEqual(14, s.faces().size())
        self.saveModel(s)

    def testDoubleTwistedLoft(self):
        s = Workplane("XY").polygon(8, 20.0).workplane(offset=4.0).transformed(
            rotate=Vector(0, 0, 15.0)).polygon(8, 20).loft()
        s2 = Workplane("XY").polygon(8, 20.0).workplane(
            offset=-4.0).transformed(rotate=Vector(0, 0, 15.0)).polygon(8, 20).loft()
        # self.assertEquals(10,s.faces().size())
        # self.assertEquals(1,s.solids().size())
        s3 = s.combineSolids(s2)
        self.saveModel(s3)

    def testTwistedLoft(self):
        s = Workplane("XY").polygon(8, 20.0).workplane(offset=4.0).transformed(
            rotate=Vector(0, 0, 15.0)).polygon(8, 20).loft()
        self.assertEqual(10, s.faces().size())
        self.assertEqual(1, s.solids().size())
        self.saveModel(s)

    def testUnions(self):
        # duplicates a memory problem of some kind reported when combining lots of objects
        s = Workplane("XY").rect(0.5, 0.5).extrude(5.0)
        o = []
        beginTime = time.time()
        for i in range(15):
            t = Workplane("XY").center(10.0 * i, 0).rect(0.5, 0.5).extrude(5.0)
            o.append(t)

        # union stuff
        for oo in o:
            s = s.union(oo)
        print("Total time %0.3f" % (time.time() - beginTime))

        # Test unioning a Solid object
        s = Workplane(Plane.XY())
        currentS = s.rect(2.0, 2.0).extrude(0.5)
        toUnion = s.rect(1.0, 1.0).extrude(1.0)

        currentS.union(toUnion.val(), combine=False)

        # TODO: When unioning and combining is figured out, uncomment the following assert
        # self.assertEqual(10,currentS.faces().size())

    def testCombine(self):
        s = Workplane(Plane.XY())
        objects1 = s.rect(2.0, 2.0).extrude(0.5).faces(
            '>Z').rect(1.0, 1.0).extrude(0.5)

        objects1.combine()

        self.assertEqual(11, objects1.faces().size())

    def testCombineSolidsInLoop(self):
        # duplicates a memory problem of some kind reported when combining lots of objects
        s = Workplane("XY").rect(0.5, 0.5).extrude(5.0)
        o = []
        beginTime = time.time()
        for i in range(15):
            t = Workplane("XY").center(10.0 * i, 0).rect(0.5, 0.5).extrude(5.0)
            o.append(t)

        # append the 'good way'
        for oo in o:
            s.add(oo)
        s = s.combineSolids()

        print("Total time %0.3f" % (time.time() - beginTime))

        self.saveModel(s)

    def testClean(self):
        """
        Tests the `clean()` method which is called automatically.
        """

        # make a cube with a splitter edge on one of the faces
        # autosimplify should remove the splitter
        s = Workplane("XY").moveTo(0, 0).line(5, 0).line(5, 0).line(0, 10).\
            line(-10, 0).close().extrude(10)

        self.assertEqual(6, s.faces().size())

        # test removal of splitter caused by union operation
        s = Workplane("XY").box(10, 10, 10).union(
            Workplane("XY").box(20, 10, 10))

        self.assertEqual(6, s.faces().size())

        # test removal of splitter caused by extrude+combine operation
        s = Workplane("XY").box(10, 10, 10).faces(">Y").\
            workplane().rect(5, 10, 5).extrude(20)

        self.assertEqual(10, s.faces().size())

        # test removal of splitter caused by double hole operation
        s = Workplane("XY").box(10, 10, 10).faces(">Z").workplane().\
            hole(3, 5).faces(">Z").workplane().hole(3, 10)

        self.assertEqual(7, s.faces().size())

        # test removal of splitter caused by cutThruAll
        s = Workplane("XY").box(10, 10, 10).faces(">Y").workplane().\
            rect(10, 5).cutBlind(-5).faces(">Z").workplane().\
            center(0, 2.5).rect(5, 5).cutThruAll()

        self.assertEqual(18, s.faces().size())

        # test removal of splitter with box
        s = Workplane("XY").box(5, 5, 5).box(10, 5, 2)

        self.assertEqual(14, s.faces().size())

    def testNoClean(self):
        """
        Test the case when clean is disabled.
        """
        # test disabling autoSimplify
        s = Workplane("XY").moveTo(0, 0).line(5, 0).line(5, 0).line(0, 10).\
            line(-10, 0).close().extrude(10, clean=False)
        self.assertEqual(7, s.faces().size())

        s = Workplane("XY").box(10, 10, 10).\
            union(Workplane("XY").box(20, 10, 10), clean=False)
        self.assertEqual(14, s.faces().size())

        s = Workplane("XY").box(10, 10, 10).faces(">Y").\
            workplane().rect(5, 10, 5).extrude(20, clean=False)

        self.assertEqual(12, s.faces().size())

    def testExplicitClean(self):
        """
        Test running of `clean()` method explicitly.
        """
        s = Workplane("XY").moveTo(0, 0).line(5, 0).line(5, 0).line(0, 10).\
            line(-10, 0).close().extrude(10, clean=False).clean()
        self.assertEqual(6, s.faces().size())

    def testPlanes(self):
        """
        Test other planes other than the normal ones (XY, YZ)
        """
        # ZX plane
        s = Workplane(Plane.ZX())
        result = s.rect(2.0, 4.0).extrude(0.5).faces(">Z").workplane()\
            .rect(1.5, 3.5, forConstruction=True).vertices().cskHole(0.125, 0.25, 82, depth=None)
        self.saveModel(result)

        # YX plane
        s = Workplane(Plane.YX())
        result = s.rect(2.0, 4.0).extrude(0.5).faces(">Z").workplane()\
            .rect(1.5, 3.5, forConstruction=True).vertices().cskHole(0.125, 0.25, 82, depth=None)
        self.saveModel(result)

        # YX plane
        s = Workplane(Plane.YX())
        result = s.rect(2.0, 4.0).extrude(0.5).faces(">Z").workplane()\
            .rect(1.5, 3.5, forConstruction=True).vertices().cskHole(0.125, 0.25, 82, depth=None)
        self.saveModel(result)

        # ZY plane
        s = Workplane(Plane.ZY())
        result = s.rect(2.0, 4.0).extrude(0.5).faces(">Z").workplane()\
            .rect(1.5, 3.5, forConstruction=True).vertices().cskHole(0.125, 0.25, 82, depth=None)
        self.saveModel(result)

        # front plane
        s = Workplane(Plane.front())
        result = s.rect(2.0, 4.0).extrude(0.5).faces(">Z").workplane()\
            .rect(1.5, 3.5, forConstruction=True).vertices().cskHole(0.125, 0.25, 82, depth=None)
        self.saveModel(result)

        # back plane
        s = Workplane(Plane.back())
        result = s.rect(2.0, 4.0).extrude(0.5).faces(">Z").workplane()\
            .rect(1.5, 3.5, forConstruction=True).vertices().cskHole(0.125, 0.25, 82, depth=None)
        self.saveModel(result)

        # left plane
        s = Workplane(Plane.left())
        result = s.rect(2.0, 4.0).extrude(0.5).faces(">Z").workplane()\
            .rect(1.5, 3.5, forConstruction=True).vertices().cskHole(0.125, 0.25, 82, depth=None)
        self.saveModel(result)

        # right plane
        s = Workplane(Plane.right())
        result = s.rect(2.0, 4.0).extrude(0.5).faces(">Z").workplane()\
            .rect(1.5, 3.5, forConstruction=True).vertices().cskHole(0.125, 0.25, 82, depth=None)
        self.saveModel(result)

        # top plane
        s = Workplane(Plane.top())
        result = s.rect(2.0, 4.0).extrude(0.5).faces(">Z").workplane()\
            .rect(1.5, 3.5, forConstruction=True).vertices().cskHole(0.125, 0.25, 82, depth=None)
        self.saveModel(result)

        # bottom plane
        s = Workplane(Plane.bottom())
        result = s.rect(2.0, 4.0).extrude(0.5).faces(">Z").workplane()\
            .rect(1.5, 3.5, forConstruction=True).vertices().cskHole(0.125, 0.25, 82, depth=None)
        self.saveModel(result)

    def testIsInside(self):
        """
        Testing if one box is inside of another.
        """
        box1 = Workplane(Plane.XY()).box(10, 10, 10)
        box2 = Workplane(Plane.XY()).box(5, 5, 5)

        self.assertFalse(box2.val().BoundingBox().isInside(box1.val().BoundingBox()))
        self.assertTrue(box1.val().BoundingBox().isInside(box2.val().BoundingBox()))

    def testCup(self):
        """
            UOM = "mm"

            #
            # PARAMETERS and PRESETS
            # These parameters can be manipulated by end users
            #
            bottomDiameter = FloatParam(min=10.0,presets={'default':50.0,'tumbler':50.0,'shot':35.0,'tea':50.0,'saucer':100.0},group="Basics", desc="Bottom diameter")
            topDiameter = FloatParam(min=10.0,presets={'default':85.0,'tumbler':85.0,'shot':50.0,'tea':51.0,'saucer':400.0 },group="Basics", desc="Top diameter")
            thickness = FloatParam(min=0.1,presets={'default':2.0,'tumbler':2.0,'shot':2.66,'tea':2.0,'saucer':2.0},group="Basics", desc="Thickness")
            height = FloatParam(min=1.0,presets={'default':80.0,'tumbler':80.0,'shot':59.0,'tea':125.0,'saucer':40.0},group="Basics", desc="Overall height")
            lipradius = FloatParam(min=1.0,presets={'default':1.0,'tumbler':1.0,'shot':0.8,'tea':1.0,'saucer':1.0},group="Basics", desc="Lip Radius")
            bottomThickness = FloatParam(min=1.0,presets={'default':5.0,'tumbler':5.0,'shot':10.0,'tea':10.0,'saucer':5.0},group="Basics", desc="BottomThickness")

            #
            # Your build method. It must return a solid object
            #
            def build():
                br = bottomDiameter.value / 2.0
                tr = topDiameter.value / 2.0
                t = thickness.value
                s1 = Workplane("XY").circle(br).workplane(offset=height.value).circle(tr).loft()
                s2 = Workplane("XY").workplane(offset=bottomThickness.value).circle(br - t ).workplane(offset=height.value - t ).circle(tr - t).loft()

                cup = s1.cut(s2)
                cup.faces(">Z").edges().fillet(lipradius.value)
                return cup
        """

        # for some reason shell doesnt work on this simple shape. how disappointing!
        td = 50.0
        bd = 20.0
        h = 10.0
        t = 1.0
        s1 = Workplane("XY").circle(bd).workplane(offset=h).circle(td).loft()
        s2 = Workplane("XY").workplane(offset=t).circle(
            bd - (2.0 * t)).workplane(offset=(h - t)).circle(td - (2.0 * t)).loft()
        s3 = s1.cut(s2)
        self.saveModel(s3)

    def testEnclosure(self):
        """
            Builds an electronics enclosure
            Original FreeCAD script: 81 source statements ,not including variables
            This script: 34
        """

        # parameter definitions
        p_outerWidth = 100.0  # Outer width of box enclosure
        p_outerLength = 150.0  # Outer length of box enclosure
        p_outerHeight = 50.0  # Outer height of box enclosure

        p_thickness = 3.0  # Thickness of the box walls
        p_sideRadius = 10.0  # Radius for the curves around the sides of the bo
        # Radius for the curves on the top and bottom edges of the box
        p_topAndBottomRadius = 2.0

        # How far in from the edges the screwposts should be place.
        p_screwpostInset = 12.0
        # nner Diameter of the screwpost holes, should be roughly screw diameter not including threads
        p_screwpostID = 4.0
        # Outer Diameter of the screwposts.\nDetermines overall thickness of the posts
        p_screwpostOD = 10.0

        p_boreDiameter = 8.0  # Diameter of the counterbore hole, if any
        p_boreDepth = 1.0  # Depth of the counterbore hole, if
        # Outer diameter of countersink.  Should roughly match the outer diameter of the screw head
        p_countersinkDiameter = 0.0
        # Countersink angle (complete angle between opposite sides, not from center to one side)
        p_countersinkAngle = 90.0
        # Whether to place the lid with the top facing down or not.
        p_flipLid = True
        # Height of lip on the underside of the lid.\nSits inside the box body for a snug fit.
        p_lipHeight = 1.0

        # outer shell
        oshell = Workplane("XY").rect(p_outerWidth, p_outerLength).extrude(
            p_outerHeight + p_lipHeight)

        # weird geometry happens if we make the fillets in the wrong order
        if p_sideRadius > p_topAndBottomRadius:
            oshell = oshell.edges("|Z").fillet(p_sideRadius)\
                .edges("#Z").fillet(p_topAndBottomRadius)
        else:
            oshell = oshell.edges("#Z").fillet(p_topAndBottomRadius)\
                .edges("|Z").fillet(p_sideRadius)

        # inner shell
        ishell = oshell.faces("<Z").workplane(p_thickness, True)\
            .rect((p_outerWidth - 2.0 * p_thickness), (p_outerLength - 2.0 * p_thickness))\
            .extrude((p_outerHeight - 2.0 * p_thickness), False)  # set combine false to produce just the new boss
        ishell = ishell.edges("|Z").fillet(p_sideRadius - p_thickness)

        # make the box outer box
        box = oshell.cut(ishell)

        # make the screwposts
        POSTWIDTH = (p_outerWidth - 2.0 * p_screwpostInset)
        POSTLENGTH = (p_outerLength - 2.0 * p_screwpostInset)

        box = box.faces(">Z").workplane(-p_thickness)\
            .rect(POSTWIDTH, POSTLENGTH, forConstruction=True)\
            .vertices()\
            .circle(p_screwpostOD / 2.0)\
            .circle(p_screwpostID / 2.0)\
            .extrude((-1.0) * (p_outerHeight + p_lipHeight - p_thickness), True)

        # split lid into top and bottom parts
        (lid, bottom) = box.faces(">Z").workplane(-p_thickness -
                                                  p_lipHeight).split(keepTop=True, keepBottom=True).all()  # splits into two solids

        # translate the lid, and subtract the bottom from it to produce the lid inset
        lowerLid = lid.translate((0, 0, -p_lipHeight))
        cutlip = lowerLid.cut(bottom).translate(
            (p_outerWidth + p_thickness, 0, p_thickness - p_outerHeight + p_lipHeight))

        # compute centers for counterbore/countersink or counterbore
        topOfLidCenters = cutlip.faces(">Z").workplane().rect(
            POSTWIDTH, POSTLENGTH, forConstruction=True).vertices()

        # add holes of the desired type
        if p_boreDiameter > 0 and p_boreDepth > 0:
            topOfLid = topOfLidCenters.cboreHole(
                p_screwpostID, p_boreDiameter, p_boreDepth, (2.0) * p_thickness)
        elif p_countersinkDiameter > 0 and p_countersinkAngle > 0:
            topOfLid = topOfLidCenters.cskHole(
                p_screwpostID, p_countersinkDiameter, p_countersinkAngle, (2.0) * p_thickness)
        else:
            topOfLid = topOfLidCenters.hole(p_screwpostID, (2.0) * p_thickness)

        # flip lid upside down if desired
        if p_flipLid:
            topOfLid.rotateAboutCenter((1, 0, 0), 180)

        # return the combined result
        result = topOfLid.union(bottom)

        self.saveModel(result)

    def testExtrude(self):
        """
        Test extrude
        """
        r = 1.
        h = 1.
        decimal_places = 9.

        # extrude in one direction
        s = Workplane("XY").circle(r).extrude(h, both=False)

        top_face = s.faces(">Z")
        bottom_face = s.faces("<Z")

        # calculate the distance between the top and the bottom face
        delta = top_face.val().Center().sub(bottom_face.val().Center())

        self.assertTupleAlmostEquals(delta.toTuple(),
                                     (0., 0., h),
                                     decimal_places)

        # extrude symmetrically
        s = Workplane("XY").circle(r).extrude(h, both=True)

        top_face = s.faces(">Z")
        bottom_face = s.faces("<Z")

        # calculate the distance between the top and the bottom face
        delta = top_face.val().Center().sub(bottom_face.val().Center())

        self.assertTupleAlmostEquals(delta.toTuple(),
                                     (0., 0., 2. * h),
                                     decimal_places)

    def testTaperedExtrudeCutBlind(self):

        h = 1.
        r = 1.
        t = 5

        # extrude with a positive taper
        s = Workplane("XY").circle(r).extrude(h, taper=t)

        top_face = s.faces(">Z")
        bottom_face = s.faces("<Z")

        # top and bottom face area
        delta = top_face.val().Area() - bottom_face.val().Area()

        self.assertTrue(delta < 0)

        # extrude with a negative taper
        s = Workplane("XY").circle(r).extrude(h, taper=-t)

        top_face = s.faces(">Z")
        bottom_face = s.faces("<Z")

        # top and bottom face area
        delta = top_face.val().Area() - bottom_face.val().Area()

        self.assertTrue(delta > 0)

        # cut a tapered hole
        s = Workplane("XY").rect(2*r,2*r).extrude(2*h).faces('>Z').workplane()\
        .rect(r,r).cutBlind(-h, taper=t)

        middle_face = s.faces('>Z[-2]')

        self.assertTrue(middle_face.val().Area() < 1)

    def testClose(self):
        # Close without endPoint and startPoint coincide.
        # Create a half-circle
        a = Workplane(Plane.XY()).sagittaArc((10, 0), 2).close().extrude(2)

        # Close when endPoint and startPoint coincide.
        # Create a double half-circle
        b = Workplane(Plane.XY()).sagittaArc((10, 0), 2).sagittaArc((0, 0), 2).close().extrude(2)

        # The b shape shall have twice the volume of the a shape.
        self.assertAlmostEqual(a.val().Volume() * 2.0, b.val().Volume())

        # Testcase 3 from issue #238
        thickness = 3.0
        length = 10.0
        width = 5.0

        obj1 = Workplane('XY', origin=(0, 0, -thickness / 2)) \
            .moveTo(length / 2, 0).threePointArc((0, width / 2), (-length / 2, 0)) \
            .threePointArc((0, -width / 2), (length / 2, 0)) \
            .close().extrude(thickness)

        os_x = 8.0    # Offset in X
        os_y = -19.5  # Offset in Y

        obj2 = Workplane('YZ', origin=(os_x, os_y, -thickness / 2)) \
            .moveTo(os_x + length / 2, os_y).sagittaArc((os_x -length / 2, os_y), width / 2) \
            .sagittaArc((os_x + length / 2, os_y), width / 2) \
            .close().extrude(thickness)

        # The obj1 shape shall have the same volume as the obj2 shape.
        self.assertAlmostEqual(obj1.val().Volume(), obj2.val().Volume())

    def testText(self):

        box = Workplane("XY" ).box(4, 4, 0.5)

        obj1 = box.faces('>Z').workplane()\
            .text('CQ 2.0',0.5,-.05,cut=True,halign='left',valign='bottom')

        #combined object should have smaller volume
        self.assertGreater(box.val().Volume(),obj1.val().Volume())

        obj2 = box.faces('>Z').workplane()\
            .text('CQ 2.0',0.5,.05,cut=False,combine=True)

        #combined object should have bigger volume
        self.assertLess(box.val().Volume(),obj2.val().Volume())

        #verify that the number of top faces is correct (NB: this is font specific)
        self.assertEqual(len(obj2.faces('>Z').vals()),5)

        obj3 = box.faces('>Z').workplane()\
            .text('CQ 2.0',0.5,.05,cut=False,combine=False,halign='right',valign='top')

        #verify that the number of solids is correct
        self.assertEqual(len(obj3.solids().vals()),5)

    def testParametricCurve(self):

        from math import sin, cos, pi

        k = 4
        r = 1

        func = lambda t: ( r*(k+1)*cos(t) - r* cos((k+1)*t),
                                    r*(k+1)*sin(t) - r* sin((k+1)*t))

        res_open = Workplane('XY').parametricCurve(func).extrude(3)

        #open profile generates an invalid solid
        self.assertFalse(res_open.solids().val().isValid())

        res_closed = Workplane('XY').parametricCurve(func,start=0,stop=2*pi)\
            .extrude(3)

        #closed profile will generate a valid solid with 3 faces
        self.assertTrue(res_closed.solids().val().isValid())
        self.assertEqual(len(res_closed.faces().vals()),3)
        
    def testMakeShellSolid(self):

        c0 = math.sqrt(2)/4
        vertices = [[c0, -c0,  c0], [c0,  c0, -c0], [-c0,  c0,  c0], [-c0, -c0, -c0]]
        faces_ixs = [[0, 1, 2, 0], [1, 0, 3, 1], [2, 3, 0, 2], [3, 2, 1, 3]]
        
        faces = []
        for ixs in faces_ixs:
            lines = []
            for v1,v2 in zip(ixs,ixs[1:]):
                lines.append(Edge.makeLine(Vector(*vertices[v1]),
                                           Vector(*vertices[v2])))
            wire = Wire.combine(lines)
            faces.append(Face.makeFromWires(wire))
        
        shell = Shell.makeShell(faces)
        solid = Solid.makeSolid(shell)
        
        self.assertTrue(shell.isValid())
        self.assertTrue(solid.isValid())
        
        self.assertEqual(len(solid.Vertices()),4)
        self.assertEqual(len(solid.Faces()),4)

<<<<<<< HEAD
    def testIsInsideSolid(self):
        # test solid
        model = Workplane('XY').box(10,10,10)

        self.assertTrue(model.isInside((0,0,0)))
        self.assertFalse(model.isInside((10,10,10)))
        self.assertTrue(model.isInside((Vector(3,3,3))))
        self.assertFalse(model.isInside((Vector(30.0,30.0,30.0))))

        self.assertTrue(model.isInside((4.9,4.9,4.9), tolerance=0.01))
        self.assertFalse(model.isInside((5.1,5.1,5.1), tolerance=0.01))

        # test compound solid
        model = Workplane('XY').box(10,10,10)
        model = model.moveTo(50,50).box(10,10,10)
        
        self.assertTrue(model.isInside((50,50,0)))
        self.assertFalse(model.isInside((50,55,0)))

        # make sure raises on non solid
        model = Workplane('XY').rect(10,10)
        with self.assertRaises(ValueError):
            model.isInside((0,0,0))

        # test solid with an internal void
        void = Workplane('XY').box(10,10,10)
        model = Workplane('XY').box(100,100,100).cut(void)

        self.assertFalse(model.isInside((0,0,0)))
        self.assertTrue(model.isInside((40,40,40)))
        self.assertFalse(model.isInside((55,55,55)))
=======
    def testWorkplaneCenterOptions(self):
        """
        Test options for specifiying origin of workplane
        """
        decimal_places = 9

        pts = [(90,0),(90,30),(30,30),(30,60),(0.0,60)]

        r = Workplane("XY").polyline(pts).close().extrude(10.0)

        origin = r.faces(">Z").workplane(centerOption='ProjectedOrigin') \
                  .plane.origin.toTuple()
        self.assertTupleAlmostEquals(origin, (0.0, 0.0, 10.0), decimal_places)

        origin = r.faces(">Z").workplane(centerOption='CenterOfMass') \
                  .plane.origin.toTuple()
        self.assertTupleAlmostEquals(origin, (37.5, 22.5, 10.0), decimal_places)

        origin = r.faces(">Z").workplane(centerOption='CenterOfBoundBox') \
                  .plane.origin.toTuple()
        self.assertTupleAlmostEquals(origin, (45.0, 30.0, 10.0), decimal_places)

        origin = r.faces(">Z").workplane(centerOption='ProjectedOrigin',origin=(30,10,20)) \
                  .plane.origin.toTuple()
        self.assertTupleAlmostEquals(origin, (30.0, 10.0, 10.0), decimal_places)

        origin = r.faces(">Z").workplane(centerOption='ProjectedOrigin',origin=Vector(30,10,20)) \
                  .plane.origin.toTuple()
        self.assertTupleAlmostEquals(origin, (30.0, 10.0, 10.0), decimal_places)

        with self.assertRaises(ValueError):
            origin = r.faces(">Z").workplane(centerOption='undefined')

        # test case where plane origin is shifted with center call
        r = r.faces(">Z").workplane(centerOption='ProjectedOrigin').center(30,0) \
             .hole(90)

        origin = r.faces(">Z").workplane(centerOption='ProjectedOrigin') \
                  .plane.origin.toTuple()
        self.assertTupleAlmostEquals(origin, (30.0, 0.0, 10.0), decimal_places)

        origin = r.faces(">Z").workplane(centerOption='ProjectedOrigin', origin=(0,0,0)) \
                  .plane.origin.toTuple()
        self.assertTupleAlmostEquals(origin, (0.0, 0.0, 10.0), decimal_places)

        # make sure projection works in all directions
        r = Workplane("YZ").polyline(pts).close().extrude(10.0)

        origin = r.faces(">X").workplane(centerOption='ProjectedOrigin') \
                  .plane.origin.toTuple()
        self.assertTupleAlmostEquals(origin, (10.0, 0.0, 0.0), decimal_places)

        origin = r.faces(">X").workplane(centerOption='CenterOfMass') \
                  .plane.origin.toTuple()
        self.assertTupleAlmostEquals(origin, (10.0, 37.5, 22.5), decimal_places)

        origin = r.faces(">X").workplane(centerOption='CenterOfBoundBox') \
                  .plane.origin.toTuple()
        self.assertTupleAlmostEquals(origin, (10.0, 45.0, 30.0), decimal_places)

        r = Workplane("XZ").polyline(pts).close().extrude(10.0)

        origin = r.faces("<Y").workplane(centerOption='ProjectedOrigin') \
                  .plane.origin.toTuple()
        self.assertTupleAlmostEquals(origin, (0.0, -10.0, 0.0), decimal_places)

        origin = r.faces("<Y").workplane(centerOption='CenterOfMass') \
                  .plane.origin.toTuple()
        self.assertTupleAlmostEquals(origin, (37.5, -10.0, 22.5), decimal_places)

        origin = r.faces("<Y").workplane(centerOption='CenterOfBoundBox') \
                  .plane.origin.toTuple()
        self.assertTupleAlmostEquals(origin, (45.0, -10.0, 30.0), decimal_places)
>>>>>>> afea2a04
<|MERGE_RESOLUTION|>--- conflicted
+++ resolved
@@ -1902,7 +1902,6 @@
         self.assertEqual(len(solid.Vertices()),4)
         self.assertEqual(len(solid.Faces()),4)
 
-<<<<<<< HEAD
     def testIsInsideSolid(self):
         # test solid
         model = Workplane('XY').box(10,10,10)
@@ -1934,7 +1933,7 @@
         self.assertFalse(model.isInside((0,0,0)))
         self.assertTrue(model.isInside((40,40,40)))
         self.assertFalse(model.isInside((55,55,55)))
-=======
+
     def testWorkplaneCenterOptions(self):
         """
         Test options for specifiying origin of workplane
@@ -2007,5 +2006,4 @@
 
         origin = r.faces("<Y").workplane(centerOption='CenterOfBoundBox') \
                   .plane.origin.toTuple()
-        self.assertTupleAlmostEquals(origin, (45.0, -10.0, 30.0), decimal_places)
->>>>>>> afea2a04
+        self.assertTupleAlmostEquals(origin, (45.0, -10.0, 30.0), decimal_places)