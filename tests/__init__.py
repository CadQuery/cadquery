from cadquery import *
<<<<<<< HEAD
from OCP.gp import gp_Vec
=======
from OCC.Core.gp import gp_Vec
>>>>>>> 4302f657
import unittest
import sys
import os


def readFileAsString(fileName):
    f = open(fileName, "r")
    s = f.read()
    f.close()
    return s


def writeStringToFile(strToWrite, fileName):
    f = open(fileName, "w")
    f.write(strToWrite)
    f.close()


def makeUnitSquareWire():
    V = Vector
    return Wire.makePolygon(
        [V(0, 0, 0), V(1, 0, 0), V(1, 1, 0), V(0, 1, 0), V(0, 0, 0)]
    )


def makeUnitCube():
    return makeCube(1.0)


def makeCube(size):
    return Solid.makeBox(size, size, size)


def toTuple(v):
    """convert a vector or a vertex to a 3-tuple: x,y,z"""
    if type(v) == gp_Vec:
        return (v.X(), v.Y(), v.Z())
    elif type(v) == Vector:
        return v.toTuple()
    else:
        raise RuntimeError("dont know how to convert type %s to tuple" % str(type(v)))


class BaseTest(unittest.TestCase):
    def assertTupleAlmostEquals(self, expected, actual, places):
        for i, j in zip(actual, expected):
            self.assertAlmostEqual(i, j, places)


__all__ = [
    "TestCadObjects",
    "TestCadQuery",
    "TestCQGI",
    "TestCQSelectors",
    "TestCQSelectors",
    "TestExporters",
    "TestImporters",
    "TestJupyter",
    "TestWorkplanes",
]<|MERGE_RESOLUTION|>--- conflicted
+++ resolved
@@ -1,9 +1,5 @@
 from cadquery import *
-<<<<<<< HEAD
 from OCP.gp import gp_Vec
-=======
-from OCC.Core.gp import gp_Vec
->>>>>>> 4302f657
 import unittest
 import sys
 import os
