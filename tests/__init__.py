from cadquery import *
from OCC.gp import gp_Vec
import unittest
import sys
import os


def readFileAsString(fileName):
    f = open(fileName, "r")
    s = f.read()
    f.close()
    return s


def writeStringToFile(strToWrite, fileName):
    f = open(fileName, "w")
    f.write(strToWrite)
    f.close()


def makeUnitSquareWire():
    V = Vector
    return Wire.makePolygon(
        [V(0, 0, 0), V(1, 0, 0), V(1, 1, 0), V(0, 1, 0), V(0, 0, 0)]
    )


def makeUnitCube():
    return makeCube(1.0)


def makeCube(size):
    return Solid.makeBox(size, size, size)


def toTuple(v):
    """convert a vector or a vertex to a 3-tuple: x,y,z"""
    if type(v) == gp_Vec:
        return (v.X(), v.Y(), v.Z())
    elif type(v) == Vector:
        return v.toTuple()
    else:
        raise RuntimeError("dont know how to convert type %s to tuple" % str(type(v)))


class BaseTest(unittest.TestCase):
    def assertTupleAlmostEquals(self, expected, actual, places):
        for i, j in zip(actual, expected):
            self.assertAlmostEqual(i, j, places)


__all__ = [
<<<<<<< HEAD
    'TestCadObjects',
    'TestCadQuery',
    'TestCQGI',
    'TestCQSelectors',
    'TestCQSelectors',
    'TestExporters',
    'TestImporters',
    'TestJupyter',
    'TestWorkplanes',
=======
    "TestCadObjects",
    "TestCadQuery",
    "TestCQGI",
    "TestCQSelectors",
    "TestCQSelectors",
    "TestExporters",
    "TestImporters",
    "TestJupyter",
    "TestWorkplanes",
    "TestAssembleEdges",
>>>>>>> 45cfa168
]<|MERGE_RESOLUTION|>--- conflicted
+++ resolved
@@ -50,7 +50,6 @@
 
 
 __all__ = [
-<<<<<<< HEAD
     'TestCadObjects',
     'TestCadQuery',
     'TestCQGI',
@@ -60,16 +59,4 @@
     'TestImporters',
     'TestJupyter',
     'TestWorkplanes',
-=======
-    "TestCadObjects",
-    "TestCadQuery",
-    "TestCQGI",
-    "TestCQSelectors",
-    "TestCQSelectors",
-    "TestExporters",
-    "TestImporters",
-    "TestJupyter",
-    "TestWorkplanes",
-    "TestAssembleEdges",
->>>>>>> 45cfa168
 ]