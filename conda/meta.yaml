--- conflicted
+++ resolved
@@ -15,13 +15,8 @@
     - python >=3.10
     - setuptools
   run:
-<<<<<<< HEAD
     - python >=3.9
     - ocp=7.9.0
-=======
-    - python >=3.10
-    - ocp=7.8.1
->>>>>>> fea85a5c
     - vtk=*=qt*
     - pyparsing >=2.1.9
     - ezdxf>=1.3.0
