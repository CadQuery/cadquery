--- conflicted
+++ resolved
@@ -26,13 +26,10 @@
     - multimethod >=1.11,<2.0
     - casadi
     - typish
-<<<<<<< HEAD
     - numba
     - scipy
-=======
     - trame
     - trame-vtk
->>>>>>> 204df308
 
 test:
   requires:
