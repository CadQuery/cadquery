name: cadquery
channels:
  - cadquery
  - conda-forge
  - defaults
dependencies:
  - python>=3.6
  - ipython
<<<<<<< HEAD
  - ocp=7.5
=======
  - ocp=7.5.1
>>>>>>> 9b657093
  - pyparsing
  - sphinx=3.2.1
  - sphinx_rtd_theme
  - sphinx-autodoc-typehints
  - black=19.10b0
<<<<<<< HEAD
=======
  - mypy
>>>>>>> 9b657093
  - codecov
  - pytest
  - pytest-cov
  - ezdxf
  - ipython
  - typing_extensions
  - nptyping
<<<<<<< HEAD
  - scipy
=======
  - nlopt
  - path
>>>>>>> 9b657093
  - pip
  - pip:
    - "--editable=."
    - sphinxcadquery<|MERGE_RESOLUTION|>--- conflicted
+++ resolved
@@ -6,20 +6,13 @@
 dependencies:
   - python>=3.6
   - ipython
-<<<<<<< HEAD
-  - ocp=7.5
-=======
   - ocp=7.5.1
->>>>>>> 9b657093
   - pyparsing
   - sphinx=3.2.1
   - sphinx_rtd_theme
   - sphinx-autodoc-typehints
   - black=19.10b0
-<<<<<<< HEAD
-=======
   - mypy
->>>>>>> 9b657093
   - codecov
   - pytest
   - pytest-cov
@@ -27,12 +20,8 @@
   - ipython
   - typing_extensions
   - nptyping
-<<<<<<< HEAD
-  - scipy
-=======
   - nlopt
   - path
->>>>>>> 9b657093
   - pip
   - pip:
     - "--editable=."
